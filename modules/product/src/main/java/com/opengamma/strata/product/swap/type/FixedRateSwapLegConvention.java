/*
 * Copyright (C) 2015 - present by OpenGamma Inc. and the OpenGamma group of companies
 *
 * Please see distribution for license.
 */
package com.opengamma.strata.product.swap.type;

import static com.opengamma.strata.product.swap.FixedAccrualMethod.OVERNIGHT_COMPOUNDED_ANNUAL_RATE;

import java.io.Serializable;
import java.time.LocalDate;
import java.util.Map;
import java.util.NoSuchElementException;
import java.util.Optional;

import org.joda.beans.Bean;
import org.joda.beans.ImmutableBean;
import org.joda.beans.JodaBeanUtils;
import org.joda.beans.MetaBean;
import org.joda.beans.MetaProperty;
import org.joda.beans.gen.BeanDefinition;
import org.joda.beans.gen.ImmutableDefaults;
import org.joda.beans.gen.PropertyDefinition;
import org.joda.beans.impl.direct.DirectFieldsBeanBuilder;
import org.joda.beans.impl.direct.DirectMetaBean;
import org.joda.beans.impl.direct.DirectMetaProperty;
import org.joda.beans.impl.direct.DirectMetaPropertyMap;

import com.opengamma.strata.basics.currency.Currency;
import com.opengamma.strata.basics.date.BusinessDayAdjustment;
import com.opengamma.strata.basics.date.DayCount;
import com.opengamma.strata.basics.date.DaysAdjustment;
import com.opengamma.strata.basics.schedule.Frequency;
import com.opengamma.strata.basics.schedule.PeriodicSchedule;
import com.opengamma.strata.basics.schedule.RollConvention;
import com.opengamma.strata.basics.schedule.RollConventions;
import com.opengamma.strata.basics.schedule.StubConvention;
import com.opengamma.strata.basics.value.ValueSchedule;
import com.opengamma.strata.product.common.PayReceive;
import com.opengamma.strata.product.swap.CompoundingMethod;
<<<<<<< HEAD
import com.opengamma.strata.product.swap.FixedNotionalAccrualMethod;
=======
import com.opengamma.strata.product.swap.FixedAccrualMethod;
>>>>>>> 9aa61842
import com.opengamma.strata.product.swap.FixedRateCalculation;
import com.opengamma.strata.product.swap.FutureValueNotional;
import com.opengamma.strata.product.swap.NotionalSchedule;
import com.opengamma.strata.product.swap.PaymentSchedule;
import com.opengamma.strata.product.swap.RateCalculationSwapLeg;

/**
 * A market convention for the fixed leg of rate swap trades.
 * <p>
 * This defines the market convention for a fixed leg in a specific currency.
 * <p>
 * Some fields are mandatory, others are optional, providing the ability to override
 * The getters will default any missing information on the fly, avoiding both null and {@link Optional}.
 */
@BeanDefinition
public final class FixedRateSwapLegConvention
    implements SwapLegConvention, ImmutableBean, Serializable {

  /**
   * The leg currency.
   * <p>
   * This is the currency of the swap leg and the currency that payment is made in.
   */
  @PropertyDefinition(validate = "notNull")
  private final Currency currency;
  /**
   * The day count convention applicable.
   * <p>
   * This is used to convert schedule period dates to a numerical value.
   */
  @PropertyDefinition(validate = "notNull")
  private final DayCount dayCount;
  /**
   * The periodic frequency of accrual.
   * <p>
   * Interest will be accrued over periods at the specified periodic frequency, such as every 3 months.
   */
  @PropertyDefinition(validate = "notNull")
  private final Frequency accrualFrequency;
  /**
   * The business day adjustment to apply to accrual schedule dates.
   * <p>
   * Each date in the calculated schedule is determined without taking into account weekends and holidays.
   * The adjustment specified here is used to convert those dates to valid business days.
   * <p>
   * The start date and end date may have their own business day adjustment rules.
   * If those are not present, then this adjustment is used instead.
   */
  @PropertyDefinition(validate = "notNull")
  private final BusinessDayAdjustment accrualBusinessDayAdjustment;

  /**
   * The business day adjustment to apply to the start date, optional with defaulting getter.
   * <p>
   * The start date property is an unadjusted date and as such might be a weekend or holiday.
   * The adjustment specified here is used to convert the start date to a valid business day.
   * <p>
   * This will default to the {@code accrualDatesBusinessDayAdjustment} if not specified.
   */
  @PropertyDefinition(get = "field")
  private final BusinessDayAdjustment startDateBusinessDayAdjustment;
  /**
   * The business day adjustment to apply to the end date, optional with defaulting getter.
   * <p>
   * The end date property is an unadjusted date and as such might be a weekend or holiday.
   * The adjustment specified here is used to convert the end date to a valid business day.
   * <p>
   * This will default to the {@code accrualDatesBusinessDayAdjustment} if not specified.
   */
  @PropertyDefinition(get = "field")
  private final BusinessDayAdjustment endDateBusinessDayAdjustment;
  /**
   * The convention defining how to handle stubs, optional with defaulting getter.
   * <p>
   * The stub convention is used during schedule construction to determine whether the irregular
   * remaining period occurs at the start or end of the schedule.
   * It also determines whether the irregular period is shorter or longer than the regular period.
   * <p>
   * This will default to 'SmartInitial' if not specified.
   */
  @PropertyDefinition(get = "field")
  private final StubConvention stubConvention;
  /**
   * The convention defining how to roll dates, optional with defaulting getter.
   * <p>
   * The schedule periods are determined at the high level by repeatedly adding
   * the frequency to the start date, or subtracting it from the end date.
   * The roll convention provides the detailed rule to adjust the day-of-month or day-of-week.
   * <p>
   * This will default to 'None' if not specified.
   */
  @PropertyDefinition(get = "field")
  private final RollConvention rollConvention;
  /**
   * The periodic frequency of payments, optional with defaulting getter.
   * <p>
   * Regular payments will be made at the specified periodic frequency.
   * The frequency must be the same as, or a multiple of, the accrual periodic frequency.
   * <p>
   * Compounding applies if the payment frequency does not equal the accrual frequency.
   * <p>
   * This will default to the accrual frequency if not specified.
   */
  @PropertyDefinition(get = "field")
  private final Frequency paymentFrequency;
  /**
   * The offset of payment from the base date, optional with defaulting getter.
   * <p>
   * The offset is applied to the unadjusted date specified by {@code paymentRelativeTo}.
   * Offset can be based on calendar days or business days.
   * <p>
   * This will default to 'None' if not specified.
   */
  @PropertyDefinition(get = "field")
  private final DaysAdjustment paymentDateOffset;
  /**
   * The compounding method to use when there is more than one accrual period
   * in each payment period, optional with defaulting getter.
   * <p>
   * Compounding is used when combining accrual periods.
   * <p>
   * This will default to 'None' if not specified.
   */
  @PropertyDefinition(get = "field")
  private final CompoundingMethod compoundingMethod;
  /**
<<<<<<< HEAD
   * The notional accrual method using the fixed rate.
   * <p>
   * This is typically used for Brazilian swaps.
   * <p>
   * This will default to 'None' if not specified.
   */
  @PropertyDefinition
  private final FixedNotionalAccrualMethod fixedNotionalAccrualMethod;
=======
   * The accrual method using the fixed rate, defaulted to 'None'.
   * <p>
   * This is normally 'None', but can be set forBrazilian swaps.
   */
  @PropertyDefinition
  private final FixedAccrualMethod accrualMethod;
>>>>>>> 9aa61842

  //-------------------------------------------------------------------------
  /**
   * Obtains a convention based on the specified parameters.
   * <p>
   * The standard market convention for a fixed rate leg is based on these parameters,
   * with the stub convention set to 'SmartInitial'.
   * Use the {@linkplain #builder() builder} for unusual conventions.
   * 
   * @param currency  the currency of the leg
   * @param dayCount  the day count
   * @param accrualFrequency  the accrual frequency
   * @param accrualBusinessDayAdjustment  the accrual business day adjustment
   * @return the convention
   */
  public static FixedRateSwapLegConvention of(
      Currency currency,
      DayCount dayCount,
      Frequency accrualFrequency,
      BusinessDayAdjustment accrualBusinessDayAdjustment) {

    return FixedRateSwapLegConvention.builder()
        .currency(currency)
        .dayCount(dayCount)
        .accrualFrequency(accrualFrequency)
        .accrualBusinessDayAdjustment(accrualBusinessDayAdjustment)
        .stubConvention(StubConvention.SMART_INITIAL)
        .build();
  }

  @ImmutableDefaults
  private static void applyDefaults(Builder builder) {
<<<<<<< HEAD
    builder.fixedNotionalAccrualMethod = FixedNotionalAccrualMethod.NONE;
=======
    builder.accrualMethod = FixedAccrualMethod.DEFAULT;
>>>>>>> 9aa61842
  }

  //-------------------------------------------------------------------------
  /**
   * Gets the business day adjustment to apply to the start date,
   * providing a default result if no override specified.
   * <p>
   * The start date property is an unadjusted date and as such might be a weekend or holiday.
   * The adjustment specified here is used to convert the start date to a valid business day.
   * <p>
   * This will default to the {@code accrualDatesBusinessDayAdjustment} if not specified.
   * 
   * @return the start date business day adjustment, not null
   */
  public BusinessDayAdjustment getStartDateBusinessDayAdjustment() {
    return startDateBusinessDayAdjustment != null ? startDateBusinessDayAdjustment : accrualBusinessDayAdjustment;
  }

  /**
   * Gets the business day adjustment to apply to the end date,
   * providing a default result if no override specified.
   * <p>
   * The end date property is an unadjusted date and as such might be a weekend or holiday.
   * The adjustment specified here is used to convert the end date to a valid business day.
   * <p>
   * This will default to the {@code accrualDatesBusinessDayAdjustment} if not specified.
   * 
   * @return the end date business day adjustment, not null
   */
  public BusinessDayAdjustment getEndDateBusinessDayAdjustment() {
    return endDateBusinessDayAdjustment != null ? endDateBusinessDayAdjustment : accrualBusinessDayAdjustment;
  }

  /**
   * Gets the convention defining how to handle stubs,
   * providing a default result if no override specified.
   * <p>
   * The stub convention is used during schedule construction to determine whether the irregular
   * remaining period occurs at the start or end of the schedule.
   * It also determines whether the irregular period is shorter or longer than the regular period.
   * <p>
   * This will default to 'SmartInitial' if not specified.
   * 
   * @return the stub convention, not null
   */
  public StubConvention getStubConvention() {
    return stubConvention != null ? stubConvention : StubConvention.SMART_INITIAL;
  }

  /**
   * Gets the convention defining how to roll dates,
   * providing a default result if no override specified.
   * <p>
   * The schedule periods are determined at the high level by repeatedly adding
   * the frequency to the start date, or subtracting it from the end date.
   * The roll convention provides the detailed rule to adjust the day-of-month or day-of-week.
   * <p>
   * This will default to 'EOM' if not specified.
   * 
   * @return the roll convention, not null
   */
  public RollConvention getRollConvention() {
    return rollConvention != null ? rollConvention : RollConventions.EOM;
  }

  /**
   * Gets the periodic frequency of payments,
   * providing a default result if no override specified.
   * <p>
   * Regular payments will be made at the specified periodic frequency.
   * The frequency must be the same as, or a multiple of, the accrual periodic frequency.
   * <p>
   * Compounding applies if the payment frequency does not equal the accrual frequency.
   * <p>
   * This will default to the accrual frequency if not specified.
   * 
   * @return the payment frequency, not null
   */
  public Frequency getPaymentFrequency() {
    return paymentFrequency != null ? paymentFrequency : accrualFrequency;
  }

  /**
   * Gets the offset of payment from the base date,
   * providing a default result if no override specified.
   * <p>
   * The offset is applied to the unadjusted date specified by {@code paymentRelativeTo}.
   * Offset can be based on calendar days or business days.
   * 
   * @return the payment date offset, not null
   */
  public DaysAdjustment getPaymentDateOffset() {
    return paymentDateOffset != null ? paymentDateOffset : DaysAdjustment.NONE;
  }

  /**
   * Gets the compounding method to use when there is more than one accrual period
   * in each payment period, providing a default result if no override specified.
   * <p>
   * Compounding is used when combining accrual periods.
   * 
   * @return the compounding method, not null
   */
  public CompoundingMethod getCompoundingMethod() {
    return compoundingMethod != null ? compoundingMethod : CompoundingMethod.NONE;
  }

  //-------------------------------------------------------------------------
  /**
   * Creates a leg based on this convention.
   * <p>
   * This returns a leg based on the specified date.
   * The notional is unsigned, with pay/receive determining the direction of the leg.
   * If the leg is 'Pay', the fixed rate is paid to the counterparty.
   * If the leg is 'Receive', the fixed rate is received from the counterparty.
   *
   * @param startDate  the start date
   * @param endDate  the end date
   * @param payReceive  determines if the leg is to be paid or received
   * @param notional  the notional
   * @param fixedRate  the fixed rate, typically derived from the market
   * @return the leg
   */
  public RateCalculationSwapLeg toLeg(
      LocalDate startDate,
      LocalDate endDate,
      PayReceive payReceive,
      double notional,
      double fixedRate) {

    FixedRateCalculation fixedCalculation = (fixedNotionalAccrualMethod == FixedNotionalAccrualMethod.NONE)
        ? FixedRateCalculation.of(fixedRate, dayCount) :
          FixedRateCalculation.builder()
            .rate(ValueSchedule.of(fixedRate))
            .dayCount(dayCount)
            .futureValueNotional(FutureValueNotional.auto())
            .build();

    return RateCalculationSwapLeg
        .builder()
        .payReceive(payReceive)
        .accrualSchedule(PeriodicSchedule.builder()
            .startDate(startDate)
            .endDate(endDate)
            .frequency(accrualFrequency)
            .businessDayAdjustment(accrualBusinessDayAdjustment)
            .startDateBusinessDayAdjustment(startDateBusinessDayAdjustment)
            .endDateBusinessDayAdjustment(endDateBusinessDayAdjustment)
            .stubConvention(stubConvention)
            .rollConvention(rollConvention)
            .build())
        .paymentSchedule(PaymentSchedule.builder()
            .paymentFrequency(getPaymentFrequency())
            .paymentDateOffset(getPaymentDateOffset())
            .compoundingMethod(getCompoundingMethod())
            .build())
        .notionalSchedule(NotionalSchedule.of(currency, notional))
<<<<<<< HEAD
        .calculation(fixedCalculation)
=======
        .calculation(FixedRateCalculation.builder()
            .rate(ValueSchedule.of(fixedRate))
            .dayCount(dayCount)
            .futureValueNotional(
                accrualMethod == OVERNIGHT_COMPOUNDED_ANNUAL_RATE ? FutureValueNotional.autoCalculate() : null)
            .build())
>>>>>>> 9aa61842
        .build();
  }

  //------------------------- AUTOGENERATED START -------------------------
  /**
   * The meta-bean for {@code FixedRateSwapLegConvention}.
   * @return the meta-bean, not null
   */
  public static FixedRateSwapLegConvention.Meta meta() {
    return FixedRateSwapLegConvention.Meta.INSTANCE;
  }

  static {
    MetaBean.register(FixedRateSwapLegConvention.Meta.INSTANCE);
  }

  /**
   * The serialization version id.
   */
  private static final long serialVersionUID = 1L;

  /**
   * Returns a builder used to create an instance of the bean.
   * @return the builder, not null
   */
  public static FixedRateSwapLegConvention.Builder builder() {
    return new FixedRateSwapLegConvention.Builder();
  }

  private FixedRateSwapLegConvention(
      Currency currency,
      DayCount dayCount,
      Frequency accrualFrequency,
      BusinessDayAdjustment accrualBusinessDayAdjustment,
      BusinessDayAdjustment startDateBusinessDayAdjustment,
      BusinessDayAdjustment endDateBusinessDayAdjustment,
      StubConvention stubConvention,
      RollConvention rollConvention,
      Frequency paymentFrequency,
      DaysAdjustment paymentDateOffset,
      CompoundingMethod compoundingMethod,
<<<<<<< HEAD
      FixedNotionalAccrualMethod fixedNotionalAccrualMethod) {
=======
      FixedAccrualMethod accrualMethod) {
>>>>>>> 9aa61842
    JodaBeanUtils.notNull(currency, "currency");
    JodaBeanUtils.notNull(dayCount, "dayCount");
    JodaBeanUtils.notNull(accrualFrequency, "accrualFrequency");
    JodaBeanUtils.notNull(accrualBusinessDayAdjustment, "accrualBusinessDayAdjustment");
    this.currency = currency;
    this.dayCount = dayCount;
    this.accrualFrequency = accrualFrequency;
    this.accrualBusinessDayAdjustment = accrualBusinessDayAdjustment;
    this.startDateBusinessDayAdjustment = startDateBusinessDayAdjustment;
    this.endDateBusinessDayAdjustment = endDateBusinessDayAdjustment;
    this.stubConvention = stubConvention;
    this.rollConvention = rollConvention;
    this.paymentFrequency = paymentFrequency;
    this.paymentDateOffset = paymentDateOffset;
    this.compoundingMethod = compoundingMethod;
<<<<<<< HEAD
    this.fixedNotionalAccrualMethod = fixedNotionalAccrualMethod;
=======
    this.accrualMethod = accrualMethod;
>>>>>>> 9aa61842
  }

  @Override
  public FixedRateSwapLegConvention.Meta metaBean() {
    return FixedRateSwapLegConvention.Meta.INSTANCE;
  }

  //-----------------------------------------------------------------------
  /**
   * Gets the leg currency.
   * <p>
   * This is the currency of the swap leg and the currency that payment is made in.
   * @return the value of the property, not null
   */
  public Currency getCurrency() {
    return currency;
  }

  //-----------------------------------------------------------------------
  /**
   * Gets the day count convention applicable.
   * <p>
   * This is used to convert schedule period dates to a numerical value.
   * @return the value of the property, not null
   */
  public DayCount getDayCount() {
    return dayCount;
  }

  //-----------------------------------------------------------------------
  /**
   * Gets the periodic frequency of accrual.
   * <p>
   * Interest will be accrued over periods at the specified periodic frequency, such as every 3 months.
   * @return the value of the property, not null
   */
  public Frequency getAccrualFrequency() {
    return accrualFrequency;
  }

  //-----------------------------------------------------------------------
  /**
   * Gets the business day adjustment to apply to accrual schedule dates.
   * <p>
   * Each date in the calculated schedule is determined without taking into account weekends and holidays.
   * The adjustment specified here is used to convert those dates to valid business days.
   * <p>
   * The start date and end date may have their own business day adjustment rules.
   * If those are not present, then this adjustment is used instead.
   * @return the value of the property, not null
   */
  public BusinessDayAdjustment getAccrualBusinessDayAdjustment() {
    return accrualBusinessDayAdjustment;
  }

  //-----------------------------------------------------------------------
  /**
<<<<<<< HEAD
   * Gets the notional accrual method using the fixed rate.
   * <p>
   * This is typically used for Brazilian swaps.
   * <p>
   * This will default to 'None' if not specified.
   * @return the value of the property
   */
  public FixedNotionalAccrualMethod getFixedNotionalAccrualMethod() {
    return fixedNotionalAccrualMethod;
=======
   * Gets the accrual method using the fixed rate, defaulted to 'None'.
   * <p>
   * This is normally 'None', but can be set forBrazilian swaps.
   * @return the value of the property
   */
  public FixedAccrualMethod getAccrualMethod() {
    return accrualMethod;
>>>>>>> 9aa61842
  }

  //-----------------------------------------------------------------------
  /**
   * Returns a builder that allows this bean to be mutated.
   * @return the mutable builder, not null
   */
  public Builder toBuilder() {
    return new Builder(this);
  }

  @Override
  public boolean equals(Object obj) {
    if (obj == this) {
      return true;
    }
    if (obj != null && obj.getClass() == this.getClass()) {
      FixedRateSwapLegConvention other = (FixedRateSwapLegConvention) obj;
      return JodaBeanUtils.equal(currency, other.currency) &&
          JodaBeanUtils.equal(dayCount, other.dayCount) &&
          JodaBeanUtils.equal(accrualFrequency, other.accrualFrequency) &&
          JodaBeanUtils.equal(accrualBusinessDayAdjustment, other.accrualBusinessDayAdjustment) &&
          JodaBeanUtils.equal(startDateBusinessDayAdjustment, other.startDateBusinessDayAdjustment) &&
          JodaBeanUtils.equal(endDateBusinessDayAdjustment, other.endDateBusinessDayAdjustment) &&
          JodaBeanUtils.equal(stubConvention, other.stubConvention) &&
          JodaBeanUtils.equal(rollConvention, other.rollConvention) &&
          JodaBeanUtils.equal(paymentFrequency, other.paymentFrequency) &&
          JodaBeanUtils.equal(paymentDateOffset, other.paymentDateOffset) &&
          JodaBeanUtils.equal(compoundingMethod, other.compoundingMethod) &&
<<<<<<< HEAD
          JodaBeanUtils.equal(fixedNotionalAccrualMethod, other.fixedNotionalAccrualMethod);
=======
          JodaBeanUtils.equal(accrualMethod, other.accrualMethod);
>>>>>>> 9aa61842
    }
    return false;
  }

  @Override
  public int hashCode() {
    int hash = getClass().hashCode();
    hash = hash * 31 + JodaBeanUtils.hashCode(currency);
    hash = hash * 31 + JodaBeanUtils.hashCode(dayCount);
    hash = hash * 31 + JodaBeanUtils.hashCode(accrualFrequency);
    hash = hash * 31 + JodaBeanUtils.hashCode(accrualBusinessDayAdjustment);
    hash = hash * 31 + JodaBeanUtils.hashCode(startDateBusinessDayAdjustment);
    hash = hash * 31 + JodaBeanUtils.hashCode(endDateBusinessDayAdjustment);
    hash = hash * 31 + JodaBeanUtils.hashCode(stubConvention);
    hash = hash * 31 + JodaBeanUtils.hashCode(rollConvention);
    hash = hash * 31 + JodaBeanUtils.hashCode(paymentFrequency);
    hash = hash * 31 + JodaBeanUtils.hashCode(paymentDateOffset);
    hash = hash * 31 + JodaBeanUtils.hashCode(compoundingMethod);
<<<<<<< HEAD
    hash = hash * 31 + JodaBeanUtils.hashCode(fixedNotionalAccrualMethod);
=======
    hash = hash * 31 + JodaBeanUtils.hashCode(accrualMethod);
>>>>>>> 9aa61842
    return hash;
  }

  @Override
  public String toString() {
    StringBuilder buf = new StringBuilder(416);
    buf.append("FixedRateSwapLegConvention{");
    buf.append("currency").append('=').append(currency).append(',').append(' ');
    buf.append("dayCount").append('=').append(dayCount).append(',').append(' ');
    buf.append("accrualFrequency").append('=').append(accrualFrequency).append(',').append(' ');
    buf.append("accrualBusinessDayAdjustment").append('=').append(accrualBusinessDayAdjustment).append(',').append(' ');
    buf.append("startDateBusinessDayAdjustment").append('=').append(startDateBusinessDayAdjustment).append(',').append(' ');
    buf.append("endDateBusinessDayAdjustment").append('=').append(endDateBusinessDayAdjustment).append(',').append(' ');
    buf.append("stubConvention").append('=').append(stubConvention).append(',').append(' ');
    buf.append("rollConvention").append('=').append(rollConvention).append(',').append(' ');
    buf.append("paymentFrequency").append('=').append(paymentFrequency).append(',').append(' ');
    buf.append("paymentDateOffset").append('=').append(paymentDateOffset).append(',').append(' ');
    buf.append("compoundingMethod").append('=').append(compoundingMethod).append(',').append(' ');
<<<<<<< HEAD
    buf.append("fixedNotionalAccrualMethod").append('=').append(JodaBeanUtils.toString(fixedNotionalAccrualMethod));
=======
    buf.append("accrualMethod").append('=').append(JodaBeanUtils.toString(accrualMethod));
>>>>>>> 9aa61842
    buf.append('}');
    return buf.toString();
  }

  //-----------------------------------------------------------------------
  /**
   * The meta-bean for {@code FixedRateSwapLegConvention}.
   */
  public static final class Meta extends DirectMetaBean {
    /**
     * The singleton instance of the meta-bean.
     */
    static final Meta INSTANCE = new Meta();

    /**
     * The meta-property for the {@code currency} property.
     */
    private final MetaProperty<Currency> currency = DirectMetaProperty.ofImmutable(
        this, "currency", FixedRateSwapLegConvention.class, Currency.class);
    /**
     * The meta-property for the {@code dayCount} property.
     */
    private final MetaProperty<DayCount> dayCount = DirectMetaProperty.ofImmutable(
        this, "dayCount", FixedRateSwapLegConvention.class, DayCount.class);
    /**
     * The meta-property for the {@code accrualFrequency} property.
     */
    private final MetaProperty<Frequency> accrualFrequency = DirectMetaProperty.ofImmutable(
        this, "accrualFrequency", FixedRateSwapLegConvention.class, Frequency.class);
    /**
     * The meta-property for the {@code accrualBusinessDayAdjustment} property.
     */
    private final MetaProperty<BusinessDayAdjustment> accrualBusinessDayAdjustment = DirectMetaProperty.ofImmutable(
        this, "accrualBusinessDayAdjustment", FixedRateSwapLegConvention.class, BusinessDayAdjustment.class);
    /**
     * The meta-property for the {@code startDateBusinessDayAdjustment} property.
     */
    private final MetaProperty<BusinessDayAdjustment> startDateBusinessDayAdjustment = DirectMetaProperty.ofImmutable(
        this, "startDateBusinessDayAdjustment", FixedRateSwapLegConvention.class, BusinessDayAdjustment.class);
    /**
     * The meta-property for the {@code endDateBusinessDayAdjustment} property.
     */
    private final MetaProperty<BusinessDayAdjustment> endDateBusinessDayAdjustment = DirectMetaProperty.ofImmutable(
        this, "endDateBusinessDayAdjustment", FixedRateSwapLegConvention.class, BusinessDayAdjustment.class);
    /**
     * The meta-property for the {@code stubConvention} property.
     */
    private final MetaProperty<StubConvention> stubConvention = DirectMetaProperty.ofImmutable(
        this, "stubConvention", FixedRateSwapLegConvention.class, StubConvention.class);
    /**
     * The meta-property for the {@code rollConvention} property.
     */
    private final MetaProperty<RollConvention> rollConvention = DirectMetaProperty.ofImmutable(
        this, "rollConvention", FixedRateSwapLegConvention.class, RollConvention.class);
    /**
     * The meta-property for the {@code paymentFrequency} property.
     */
    private final MetaProperty<Frequency> paymentFrequency = DirectMetaProperty.ofImmutable(
        this, "paymentFrequency", FixedRateSwapLegConvention.class, Frequency.class);
    /**
     * The meta-property for the {@code paymentDateOffset} property.
     */
    private final MetaProperty<DaysAdjustment> paymentDateOffset = DirectMetaProperty.ofImmutable(
        this, "paymentDateOffset", FixedRateSwapLegConvention.class, DaysAdjustment.class);
    /**
     * The meta-property for the {@code compoundingMethod} property.
     */
    private final MetaProperty<CompoundingMethod> compoundingMethod = DirectMetaProperty.ofImmutable(
        this, "compoundingMethod", FixedRateSwapLegConvention.class, CompoundingMethod.class);
    /**
<<<<<<< HEAD
     * The meta-property for the {@code fixedNotionalAccrualMethod} property.
     */
    private final MetaProperty<FixedNotionalAccrualMethod> fixedNotionalAccrualMethod = DirectMetaProperty.ofImmutable(
        this, "fixedNotionalAccrualMethod", FixedRateSwapLegConvention.class, FixedNotionalAccrualMethod.class);
=======
     * The meta-property for the {@code accrualMethod} property.
     */
    private final MetaProperty<FixedAccrualMethod> accrualMethod = DirectMetaProperty.ofImmutable(
        this, "accrualMethod", FixedRateSwapLegConvention.class, FixedAccrualMethod.class);
>>>>>>> 9aa61842
    /**
     * The meta-properties.
     */
    private final Map<String, MetaProperty<?>> metaPropertyMap$ = new DirectMetaPropertyMap(
        this, null,
        "currency",
        "dayCount",
        "accrualFrequency",
        "accrualBusinessDayAdjustment",
        "startDateBusinessDayAdjustment",
        "endDateBusinessDayAdjustment",
        "stubConvention",
        "rollConvention",
        "paymentFrequency",
        "paymentDateOffset",
        "compoundingMethod",
<<<<<<< HEAD
        "fixedNotionalAccrualMethod");
=======
        "accrualMethod");
>>>>>>> 9aa61842

    /**
     * Restricted constructor.
     */
    private Meta() {
    }

    @Override
    protected MetaProperty<?> metaPropertyGet(String propertyName) {
      switch (propertyName.hashCode()) {
        case 575402001:  // currency
          return currency;
        case 1905311443:  // dayCount
          return dayCount;
        case 945206381:  // accrualFrequency
          return accrualFrequency;
        case 896049114:  // accrualBusinessDayAdjustment
          return accrualBusinessDayAdjustment;
        case 429197561:  // startDateBusinessDayAdjustment
          return startDateBusinessDayAdjustment;
        case -734327136:  // endDateBusinessDayAdjustment
          return endDateBusinessDayAdjustment;
        case -31408449:  // stubConvention
          return stubConvention;
        case -10223666:  // rollConvention
          return rollConvention;
        case 863656438:  // paymentFrequency
          return paymentFrequency;
        case -716438393:  // paymentDateOffset
          return paymentDateOffset;
        case -1376171496:  // compoundingMethod
          return compoundingMethod;
<<<<<<< HEAD
        case 432754940:  // fixedNotionalAccrualMethod
          return fixedNotionalAccrualMethod;
=======
        case -1335729296:  // accrualMethod
          return accrualMethod;
>>>>>>> 9aa61842
      }
      return super.metaPropertyGet(propertyName);
    }

    @Override
    public FixedRateSwapLegConvention.Builder builder() {
      return new FixedRateSwapLegConvention.Builder();
    }

    @Override
    public Class<? extends FixedRateSwapLegConvention> beanType() {
      return FixedRateSwapLegConvention.class;
    }

    @Override
    public Map<String, MetaProperty<?>> metaPropertyMap() {
      return metaPropertyMap$;
    }

    //-----------------------------------------------------------------------
    /**
     * The meta-property for the {@code currency} property.
     * @return the meta-property, not null
     */
    public MetaProperty<Currency> currency() {
      return currency;
    }

    /**
     * The meta-property for the {@code dayCount} property.
     * @return the meta-property, not null
     */
    public MetaProperty<DayCount> dayCount() {
      return dayCount;
    }

    /**
     * The meta-property for the {@code accrualFrequency} property.
     * @return the meta-property, not null
     */
    public MetaProperty<Frequency> accrualFrequency() {
      return accrualFrequency;
    }

    /**
     * The meta-property for the {@code accrualBusinessDayAdjustment} property.
     * @return the meta-property, not null
     */
    public MetaProperty<BusinessDayAdjustment> accrualBusinessDayAdjustment() {
      return accrualBusinessDayAdjustment;
    }

    /**
     * The meta-property for the {@code startDateBusinessDayAdjustment} property.
     * @return the meta-property, not null
     */
    public MetaProperty<BusinessDayAdjustment> startDateBusinessDayAdjustment() {
      return startDateBusinessDayAdjustment;
    }

    /**
     * The meta-property for the {@code endDateBusinessDayAdjustment} property.
     * @return the meta-property, not null
     */
    public MetaProperty<BusinessDayAdjustment> endDateBusinessDayAdjustment() {
      return endDateBusinessDayAdjustment;
    }

    /**
     * The meta-property for the {@code stubConvention} property.
     * @return the meta-property, not null
     */
    public MetaProperty<StubConvention> stubConvention() {
      return stubConvention;
    }

    /**
     * The meta-property for the {@code rollConvention} property.
     * @return the meta-property, not null
     */
    public MetaProperty<RollConvention> rollConvention() {
      return rollConvention;
    }

    /**
     * The meta-property for the {@code paymentFrequency} property.
     * @return the meta-property, not null
     */
    public MetaProperty<Frequency> paymentFrequency() {
      return paymentFrequency;
    }

    /**
     * The meta-property for the {@code paymentDateOffset} property.
     * @return the meta-property, not null
     */
    public MetaProperty<DaysAdjustment> paymentDateOffset() {
      return paymentDateOffset;
    }

    /**
     * The meta-property for the {@code compoundingMethod} property.
     * @return the meta-property, not null
     */
    public MetaProperty<CompoundingMethod> compoundingMethod() {
      return compoundingMethod;
    }

    /**
<<<<<<< HEAD
     * The meta-property for the {@code fixedNotionalAccrualMethod} property.
     * @return the meta-property, not null
     */
    public MetaProperty<FixedNotionalAccrualMethod> fixedNotionalAccrualMethod() {
      return fixedNotionalAccrualMethod;
=======
     * The meta-property for the {@code accrualMethod} property.
     * @return the meta-property, not null
     */
    public MetaProperty<FixedAccrualMethod> accrualMethod() {
      return accrualMethod;
>>>>>>> 9aa61842
    }

    //-----------------------------------------------------------------------
    @Override
    protected Object propertyGet(Bean bean, String propertyName, boolean quiet) {
      switch (propertyName.hashCode()) {
        case 575402001:  // currency
          return ((FixedRateSwapLegConvention) bean).getCurrency();
        case 1905311443:  // dayCount
          return ((FixedRateSwapLegConvention) bean).getDayCount();
        case 945206381:  // accrualFrequency
          return ((FixedRateSwapLegConvention) bean).getAccrualFrequency();
        case 896049114:  // accrualBusinessDayAdjustment
          return ((FixedRateSwapLegConvention) bean).getAccrualBusinessDayAdjustment();
        case 429197561:  // startDateBusinessDayAdjustment
          return ((FixedRateSwapLegConvention) bean).startDateBusinessDayAdjustment;
        case -734327136:  // endDateBusinessDayAdjustment
          return ((FixedRateSwapLegConvention) bean).endDateBusinessDayAdjustment;
        case -31408449:  // stubConvention
          return ((FixedRateSwapLegConvention) bean).stubConvention;
        case -10223666:  // rollConvention
          return ((FixedRateSwapLegConvention) bean).rollConvention;
        case 863656438:  // paymentFrequency
          return ((FixedRateSwapLegConvention) bean).paymentFrequency;
        case -716438393:  // paymentDateOffset
          return ((FixedRateSwapLegConvention) bean).paymentDateOffset;
        case -1376171496:  // compoundingMethod
          return ((FixedRateSwapLegConvention) bean).compoundingMethod;
<<<<<<< HEAD
        case 432754940:  // fixedNotionalAccrualMethod
          return ((FixedRateSwapLegConvention) bean).getFixedNotionalAccrualMethod();
=======
        case -1335729296:  // accrualMethod
          return ((FixedRateSwapLegConvention) bean).getAccrualMethod();
>>>>>>> 9aa61842
      }
      return super.propertyGet(bean, propertyName, quiet);
    }

    @Override
    protected void propertySet(Bean bean, String propertyName, Object newValue, boolean quiet) {
      metaProperty(propertyName);
      if (quiet) {
        return;
      }
      throw new UnsupportedOperationException("Property cannot be written: " + propertyName);
    }

  }

  //-----------------------------------------------------------------------
  /**
   * The bean-builder for {@code FixedRateSwapLegConvention}.
   */
  public static final class Builder extends DirectFieldsBeanBuilder<FixedRateSwapLegConvention> {

    private Currency currency;
    private DayCount dayCount;
    private Frequency accrualFrequency;
    private BusinessDayAdjustment accrualBusinessDayAdjustment;
    private BusinessDayAdjustment startDateBusinessDayAdjustment;
    private BusinessDayAdjustment endDateBusinessDayAdjustment;
    private StubConvention stubConvention;
    private RollConvention rollConvention;
    private Frequency paymentFrequency;
    private DaysAdjustment paymentDateOffset;
    private CompoundingMethod compoundingMethod;
<<<<<<< HEAD
    private FixedNotionalAccrualMethod fixedNotionalAccrualMethod;
=======
    private FixedAccrualMethod accrualMethod;
>>>>>>> 9aa61842

    /**
     * Restricted constructor.
     */
    private Builder() {
      applyDefaults(this);
    }

    /**
     * Restricted copy constructor.
     * @param beanToCopy  the bean to copy from, not null
     */
    private Builder(FixedRateSwapLegConvention beanToCopy) {
      this.currency = beanToCopy.getCurrency();
      this.dayCount = beanToCopy.getDayCount();
      this.accrualFrequency = beanToCopy.getAccrualFrequency();
      this.accrualBusinessDayAdjustment = beanToCopy.getAccrualBusinessDayAdjustment();
      this.startDateBusinessDayAdjustment = beanToCopy.startDateBusinessDayAdjustment;
      this.endDateBusinessDayAdjustment = beanToCopy.endDateBusinessDayAdjustment;
      this.stubConvention = beanToCopy.stubConvention;
      this.rollConvention = beanToCopy.rollConvention;
      this.paymentFrequency = beanToCopy.paymentFrequency;
      this.paymentDateOffset = beanToCopy.paymentDateOffset;
      this.compoundingMethod = beanToCopy.compoundingMethod;
<<<<<<< HEAD
      this.fixedNotionalAccrualMethod = beanToCopy.getFixedNotionalAccrualMethod();
=======
      this.accrualMethod = beanToCopy.getAccrualMethod();
>>>>>>> 9aa61842
    }

    //-----------------------------------------------------------------------
    @Override
    public Object get(String propertyName) {
      switch (propertyName.hashCode()) {
        case 575402001:  // currency
          return currency;
        case 1905311443:  // dayCount
          return dayCount;
        case 945206381:  // accrualFrequency
          return accrualFrequency;
        case 896049114:  // accrualBusinessDayAdjustment
          return accrualBusinessDayAdjustment;
        case 429197561:  // startDateBusinessDayAdjustment
          return startDateBusinessDayAdjustment;
        case -734327136:  // endDateBusinessDayAdjustment
          return endDateBusinessDayAdjustment;
        case -31408449:  // stubConvention
          return stubConvention;
        case -10223666:  // rollConvention
          return rollConvention;
        case 863656438:  // paymentFrequency
          return paymentFrequency;
        case -716438393:  // paymentDateOffset
          return paymentDateOffset;
        case -1376171496:  // compoundingMethod
          return compoundingMethod;
<<<<<<< HEAD
        case 432754940:  // fixedNotionalAccrualMethod
          return fixedNotionalAccrualMethod;
=======
        case -1335729296:  // accrualMethod
          return accrualMethod;
>>>>>>> 9aa61842
        default:
          throw new NoSuchElementException("Unknown property: " + propertyName);
      }
    }

    @Override
    public Builder set(String propertyName, Object newValue) {
      switch (propertyName.hashCode()) {
        case 575402001:  // currency
          this.currency = (Currency) newValue;
          break;
        case 1905311443:  // dayCount
          this.dayCount = (DayCount) newValue;
          break;
        case 945206381:  // accrualFrequency
          this.accrualFrequency = (Frequency) newValue;
          break;
        case 896049114:  // accrualBusinessDayAdjustment
          this.accrualBusinessDayAdjustment = (BusinessDayAdjustment) newValue;
          break;
        case 429197561:  // startDateBusinessDayAdjustment
          this.startDateBusinessDayAdjustment = (BusinessDayAdjustment) newValue;
          break;
        case -734327136:  // endDateBusinessDayAdjustment
          this.endDateBusinessDayAdjustment = (BusinessDayAdjustment) newValue;
          break;
        case -31408449:  // stubConvention
          this.stubConvention = (StubConvention) newValue;
          break;
        case -10223666:  // rollConvention
          this.rollConvention = (RollConvention) newValue;
          break;
        case 863656438:  // paymentFrequency
          this.paymentFrequency = (Frequency) newValue;
          break;
        case -716438393:  // paymentDateOffset
          this.paymentDateOffset = (DaysAdjustment) newValue;
          break;
        case -1376171496:  // compoundingMethod
          this.compoundingMethod = (CompoundingMethod) newValue;
          break;
<<<<<<< HEAD
        case 432754940:  // fixedNotionalAccrualMethod
          this.fixedNotionalAccrualMethod = (FixedNotionalAccrualMethod) newValue;
=======
        case -1335729296:  // accrualMethod
          this.accrualMethod = (FixedAccrualMethod) newValue;
>>>>>>> 9aa61842
          break;
        default:
          throw new NoSuchElementException("Unknown property: " + propertyName);
      }
      return this;
    }

    @Override
    public Builder set(MetaProperty<?> property, Object value) {
      super.set(property, value);
      return this;
    }

    @Override
    public FixedRateSwapLegConvention build() {
      return new FixedRateSwapLegConvention(
          currency,
          dayCount,
          accrualFrequency,
          accrualBusinessDayAdjustment,
          startDateBusinessDayAdjustment,
          endDateBusinessDayAdjustment,
          stubConvention,
          rollConvention,
          paymentFrequency,
          paymentDateOffset,
          compoundingMethod,
<<<<<<< HEAD
          fixedNotionalAccrualMethod);
=======
          accrualMethod);
>>>>>>> 9aa61842
    }

    //-----------------------------------------------------------------------
    /**
     * Sets the leg currency.
     * <p>
     * This is the currency of the swap leg and the currency that payment is made in.
     * @param currency  the new value, not null
     * @return this, for chaining, not null
     */
    public Builder currency(Currency currency) {
      JodaBeanUtils.notNull(currency, "currency");
      this.currency = currency;
      return this;
    }

    /**
     * Sets the day count convention applicable.
     * <p>
     * This is used to convert schedule period dates to a numerical value.
     * @param dayCount  the new value, not null
     * @return this, for chaining, not null
     */
    public Builder dayCount(DayCount dayCount) {
      JodaBeanUtils.notNull(dayCount, "dayCount");
      this.dayCount = dayCount;
      return this;
    }

    /**
     * Sets the periodic frequency of accrual.
     * <p>
     * Interest will be accrued over periods at the specified periodic frequency, such as every 3 months.
     * @param accrualFrequency  the new value, not null
     * @return this, for chaining, not null
     */
    public Builder accrualFrequency(Frequency accrualFrequency) {
      JodaBeanUtils.notNull(accrualFrequency, "accrualFrequency");
      this.accrualFrequency = accrualFrequency;
      return this;
    }

    /**
     * Sets the business day adjustment to apply to accrual schedule dates.
     * <p>
     * Each date in the calculated schedule is determined without taking into account weekends and holidays.
     * The adjustment specified here is used to convert those dates to valid business days.
     * <p>
     * The start date and end date may have their own business day adjustment rules.
     * If those are not present, then this adjustment is used instead.
     * @param accrualBusinessDayAdjustment  the new value, not null
     * @return this, for chaining, not null
     */
    public Builder accrualBusinessDayAdjustment(BusinessDayAdjustment accrualBusinessDayAdjustment) {
      JodaBeanUtils.notNull(accrualBusinessDayAdjustment, "accrualBusinessDayAdjustment");
      this.accrualBusinessDayAdjustment = accrualBusinessDayAdjustment;
      return this;
    }

    /**
     * Sets the business day adjustment to apply to the start date, optional with defaulting getter.
     * <p>
     * The start date property is an unadjusted date and as such might be a weekend or holiday.
     * The adjustment specified here is used to convert the start date to a valid business day.
     * <p>
     * This will default to the {@code accrualDatesBusinessDayAdjustment} if not specified.
     * @param startDateBusinessDayAdjustment  the new value
     * @return this, for chaining, not null
     */
    public Builder startDateBusinessDayAdjustment(BusinessDayAdjustment startDateBusinessDayAdjustment) {
      this.startDateBusinessDayAdjustment = startDateBusinessDayAdjustment;
      return this;
    }

    /**
     * Sets the business day adjustment to apply to the end date, optional with defaulting getter.
     * <p>
     * The end date property is an unadjusted date and as such might be a weekend or holiday.
     * The adjustment specified here is used to convert the end date to a valid business day.
     * <p>
     * This will default to the {@code accrualDatesBusinessDayAdjustment} if not specified.
     * @param endDateBusinessDayAdjustment  the new value
     * @return this, for chaining, not null
     */
    public Builder endDateBusinessDayAdjustment(BusinessDayAdjustment endDateBusinessDayAdjustment) {
      this.endDateBusinessDayAdjustment = endDateBusinessDayAdjustment;
      return this;
    }

    /**
     * Sets the convention defining how to handle stubs, optional with defaulting getter.
     * <p>
     * The stub convention is used during schedule construction to determine whether the irregular
     * remaining period occurs at the start or end of the schedule.
     * It also determines whether the irregular period is shorter or longer than the regular period.
     * <p>
     * This will default to 'SmartInitial' if not specified.
     * @param stubConvention  the new value
     * @return this, for chaining, not null
     */
    public Builder stubConvention(StubConvention stubConvention) {
      this.stubConvention = stubConvention;
      return this;
    }

    /**
     * Sets the convention defining how to roll dates, optional with defaulting getter.
     * <p>
     * The schedule periods are determined at the high level by repeatedly adding
     * the frequency to the start date, or subtracting it from the end date.
     * The roll convention provides the detailed rule to adjust the day-of-month or day-of-week.
     * <p>
     * This will default to 'None' if not specified.
     * @param rollConvention  the new value
     * @return this, for chaining, not null
     */
    public Builder rollConvention(RollConvention rollConvention) {
      this.rollConvention = rollConvention;
      return this;
    }

    /**
     * Sets the periodic frequency of payments, optional with defaulting getter.
     * <p>
     * Regular payments will be made at the specified periodic frequency.
     * The frequency must be the same as, or a multiple of, the accrual periodic frequency.
     * <p>
     * Compounding applies if the payment frequency does not equal the accrual frequency.
     * <p>
     * This will default to the accrual frequency if not specified.
     * @param paymentFrequency  the new value
     * @return this, for chaining, not null
     */
    public Builder paymentFrequency(Frequency paymentFrequency) {
      this.paymentFrequency = paymentFrequency;
      return this;
    }

    /**
     * Sets the offset of payment from the base date, optional with defaulting getter.
     * <p>
     * The offset is applied to the unadjusted date specified by {@code paymentRelativeTo}.
     * Offset can be based on calendar days or business days.
     * <p>
     * This will default to 'None' if not specified.
     * @param paymentDateOffset  the new value
     * @return this, for chaining, not null
     */
    public Builder paymentDateOffset(DaysAdjustment paymentDateOffset) {
      this.paymentDateOffset = paymentDateOffset;
      return this;
    }

    /**
     * Sets the compounding method to use when there is more than one accrual period
     * in each payment period, optional with defaulting getter.
     * <p>
     * Compounding is used when combining accrual periods.
     * <p>
     * This will default to 'None' if not specified.
     * @param compoundingMethod  the new value
     * @return this, for chaining, not null
     */
    public Builder compoundingMethod(CompoundingMethod compoundingMethod) {
      this.compoundingMethod = compoundingMethod;
      return this;
    }

    /**
<<<<<<< HEAD
     * Sets the notional accrual method using the fixed rate.
     * <p>
     * This is typically used for Brazilian swaps.
     * <p>
     * This will default to 'None' if not specified.
     * @param fixedNotionalAccrualMethod  the new value
     * @return this, for chaining, not null
     */
    public Builder fixedNotionalAccrualMethod(FixedNotionalAccrualMethod fixedNotionalAccrualMethod) {
      this.fixedNotionalAccrualMethod = fixedNotionalAccrualMethod;
=======
     * Sets the accrual method using the fixed rate, defaulted to 'None'.
     * <p>
     * This is normally 'None', but can be set forBrazilian swaps.
     * @param accrualMethod  the new value
     * @return this, for chaining, not null
     */
    public Builder accrualMethod(FixedAccrualMethod accrualMethod) {
      this.accrualMethod = accrualMethod;
>>>>>>> 9aa61842
      return this;
    }

    //-----------------------------------------------------------------------
    @Override
    public String toString() {
      StringBuilder buf = new StringBuilder(416);
      buf.append("FixedRateSwapLegConvention.Builder{");
      buf.append("currency").append('=').append(JodaBeanUtils.toString(currency)).append(',').append(' ');
      buf.append("dayCount").append('=').append(JodaBeanUtils.toString(dayCount)).append(',').append(' ');
      buf.append("accrualFrequency").append('=').append(JodaBeanUtils.toString(accrualFrequency)).append(',').append(' ');
      buf.append("accrualBusinessDayAdjustment").append('=').append(JodaBeanUtils.toString(accrualBusinessDayAdjustment)).append(',').append(' ');
      buf.append("startDateBusinessDayAdjustment").append('=').append(JodaBeanUtils.toString(startDateBusinessDayAdjustment)).append(',').append(' ');
      buf.append("endDateBusinessDayAdjustment").append('=').append(JodaBeanUtils.toString(endDateBusinessDayAdjustment)).append(',').append(' ');
      buf.append("stubConvention").append('=').append(JodaBeanUtils.toString(stubConvention)).append(',').append(' ');
      buf.append("rollConvention").append('=').append(JodaBeanUtils.toString(rollConvention)).append(',').append(' ');
      buf.append("paymentFrequency").append('=').append(JodaBeanUtils.toString(paymentFrequency)).append(',').append(' ');
      buf.append("paymentDateOffset").append('=').append(JodaBeanUtils.toString(paymentDateOffset)).append(',').append(' ');
      buf.append("compoundingMethod").append('=').append(JodaBeanUtils.toString(compoundingMethod)).append(',').append(' ');
<<<<<<< HEAD
      buf.append("fixedNotionalAccrualMethod").append('=').append(JodaBeanUtils.toString(fixedNotionalAccrualMethod));
=======
      buf.append("accrualMethod").append('=').append(JodaBeanUtils.toString(accrualMethod));
>>>>>>> 9aa61842
      buf.append('}');
      return buf.toString();
    }

  }

  //-------------------------- AUTOGENERATED END --------------------------
}<|MERGE_RESOLUTION|>--- conflicted
+++ resolved
@@ -38,11 +38,7 @@
 import com.opengamma.strata.basics.value.ValueSchedule;
 import com.opengamma.strata.product.common.PayReceive;
 import com.opengamma.strata.product.swap.CompoundingMethod;
-<<<<<<< HEAD
-import com.opengamma.strata.product.swap.FixedNotionalAccrualMethod;
-=======
 import com.opengamma.strata.product.swap.FixedAccrualMethod;
->>>>>>> 9aa61842
 import com.opengamma.strata.product.swap.FixedRateCalculation;
 import com.opengamma.strata.product.swap.FutureValueNotional;
 import com.opengamma.strata.product.swap.NotionalSchedule;
@@ -169,23 +165,12 @@
   @PropertyDefinition(get = "field")
   private final CompoundingMethod compoundingMethod;
   /**
-<<<<<<< HEAD
-   * The notional accrual method using the fixed rate.
-   * <p>
-   * This is typically used for Brazilian swaps.
-   * <p>
-   * This will default to 'None' if not specified.
-   */
-  @PropertyDefinition
-  private final FixedNotionalAccrualMethod fixedNotionalAccrualMethod;
-=======
    * The accrual method using the fixed rate, defaulted to 'None'.
    * <p>
    * This is normally 'None', but can be set forBrazilian swaps.
    */
   @PropertyDefinition
   private final FixedAccrualMethod accrualMethod;
->>>>>>> 9aa61842
 
   //-------------------------------------------------------------------------
   /**
@@ -218,11 +203,7 @@
 
   @ImmutableDefaults
   private static void applyDefaults(Builder builder) {
-<<<<<<< HEAD
-    builder.fixedNotionalAccrualMethod = FixedNotionalAccrualMethod.NONE;
-=======
     builder.accrualMethod = FixedAccrualMethod.DEFAULT;
->>>>>>> 9aa61842
   }
 
   //-------------------------------------------------------------------------
@@ -352,14 +333,6 @@
       PayReceive payReceive,
       double notional,
       double fixedRate) {
-
-    FixedRateCalculation fixedCalculation = (fixedNotionalAccrualMethod == FixedNotionalAccrualMethod.NONE)
-        ? FixedRateCalculation.of(fixedRate, dayCount) :
-          FixedRateCalculation.builder()
-            .rate(ValueSchedule.of(fixedRate))
-            .dayCount(dayCount)
-            .futureValueNotional(FutureValueNotional.auto())
-            .build();
 
     return RateCalculationSwapLeg
         .builder()
@@ -380,16 +353,12 @@
             .compoundingMethod(getCompoundingMethod())
             .build())
         .notionalSchedule(NotionalSchedule.of(currency, notional))
-<<<<<<< HEAD
-        .calculation(fixedCalculation)
-=======
         .calculation(FixedRateCalculation.builder()
             .rate(ValueSchedule.of(fixedRate))
             .dayCount(dayCount)
             .futureValueNotional(
                 accrualMethod == OVERNIGHT_COMPOUNDED_ANNUAL_RATE ? FutureValueNotional.autoCalculate() : null)
             .build())
->>>>>>> 9aa61842
         .build();
   }
 
@@ -431,11 +400,7 @@
       Frequency paymentFrequency,
       DaysAdjustment paymentDateOffset,
       CompoundingMethod compoundingMethod,
-<<<<<<< HEAD
-      FixedNotionalAccrualMethod fixedNotionalAccrualMethod) {
-=======
       FixedAccrualMethod accrualMethod) {
->>>>>>> 9aa61842
     JodaBeanUtils.notNull(currency, "currency");
     JodaBeanUtils.notNull(dayCount, "dayCount");
     JodaBeanUtils.notNull(accrualFrequency, "accrualFrequency");
@@ -451,11 +416,7 @@
     this.paymentFrequency = paymentFrequency;
     this.paymentDateOffset = paymentDateOffset;
     this.compoundingMethod = compoundingMethod;
-<<<<<<< HEAD
-    this.fixedNotionalAccrualMethod = fixedNotionalAccrualMethod;
-=======
     this.accrualMethod = accrualMethod;
->>>>>>> 9aa61842
   }
 
   @Override
@@ -513,17 +474,6 @@
 
   //-----------------------------------------------------------------------
   /**
-<<<<<<< HEAD
-   * Gets the notional accrual method using the fixed rate.
-   * <p>
-   * This is typically used for Brazilian swaps.
-   * <p>
-   * This will default to 'None' if not specified.
-   * @return the value of the property
-   */
-  public FixedNotionalAccrualMethod getFixedNotionalAccrualMethod() {
-    return fixedNotionalAccrualMethod;
-=======
    * Gets the accrual method using the fixed rate, defaulted to 'None'.
    * <p>
    * This is normally 'None', but can be set forBrazilian swaps.
@@ -531,7 +481,6 @@
    */
   public FixedAccrualMethod getAccrualMethod() {
     return accrualMethod;
->>>>>>> 9aa61842
   }
 
   //-----------------------------------------------------------------------
@@ -561,11 +510,7 @@
           JodaBeanUtils.equal(paymentFrequency, other.paymentFrequency) &&
           JodaBeanUtils.equal(paymentDateOffset, other.paymentDateOffset) &&
           JodaBeanUtils.equal(compoundingMethod, other.compoundingMethod) &&
-<<<<<<< HEAD
-          JodaBeanUtils.equal(fixedNotionalAccrualMethod, other.fixedNotionalAccrualMethod);
-=======
           JodaBeanUtils.equal(accrualMethod, other.accrualMethod);
->>>>>>> 9aa61842
     }
     return false;
   }
@@ -584,11 +529,7 @@
     hash = hash * 31 + JodaBeanUtils.hashCode(paymentFrequency);
     hash = hash * 31 + JodaBeanUtils.hashCode(paymentDateOffset);
     hash = hash * 31 + JodaBeanUtils.hashCode(compoundingMethod);
-<<<<<<< HEAD
-    hash = hash * 31 + JodaBeanUtils.hashCode(fixedNotionalAccrualMethod);
-=======
     hash = hash * 31 + JodaBeanUtils.hashCode(accrualMethod);
->>>>>>> 9aa61842
     return hash;
   }
 
@@ -607,11 +548,7 @@
     buf.append("paymentFrequency").append('=').append(paymentFrequency).append(',').append(' ');
     buf.append("paymentDateOffset").append('=').append(paymentDateOffset).append(',').append(' ');
     buf.append("compoundingMethod").append('=').append(compoundingMethod).append(',').append(' ');
-<<<<<<< HEAD
-    buf.append("fixedNotionalAccrualMethod").append('=').append(JodaBeanUtils.toString(fixedNotionalAccrualMethod));
-=======
     buf.append("accrualMethod").append('=').append(JodaBeanUtils.toString(accrualMethod));
->>>>>>> 9aa61842
     buf.append('}');
     return buf.toString();
   }
@@ -682,17 +619,10 @@
     private final MetaProperty<CompoundingMethod> compoundingMethod = DirectMetaProperty.ofImmutable(
         this, "compoundingMethod", FixedRateSwapLegConvention.class, CompoundingMethod.class);
     /**
-<<<<<<< HEAD
-     * The meta-property for the {@code fixedNotionalAccrualMethod} property.
-     */
-    private final MetaProperty<FixedNotionalAccrualMethod> fixedNotionalAccrualMethod = DirectMetaProperty.ofImmutable(
-        this, "fixedNotionalAccrualMethod", FixedRateSwapLegConvention.class, FixedNotionalAccrualMethod.class);
-=======
      * The meta-property for the {@code accrualMethod} property.
      */
     private final MetaProperty<FixedAccrualMethod> accrualMethod = DirectMetaProperty.ofImmutable(
         this, "accrualMethod", FixedRateSwapLegConvention.class, FixedAccrualMethod.class);
->>>>>>> 9aa61842
     /**
      * The meta-properties.
      */
@@ -709,11 +639,7 @@
         "paymentFrequency",
         "paymentDateOffset",
         "compoundingMethod",
-<<<<<<< HEAD
-        "fixedNotionalAccrualMethod");
-=======
         "accrualMethod");
->>>>>>> 9aa61842
 
     /**
      * Restricted constructor.
@@ -746,13 +672,8 @@
           return paymentDateOffset;
         case -1376171496:  // compoundingMethod
           return compoundingMethod;
-<<<<<<< HEAD
-        case 432754940:  // fixedNotionalAccrualMethod
-          return fixedNotionalAccrualMethod;
-=======
         case -1335729296:  // accrualMethod
           return accrualMethod;
->>>>>>> 9aa61842
       }
       return super.metaPropertyGet(propertyName);
     }
@@ -862,19 +783,11 @@
     }
 
     /**
-<<<<<<< HEAD
-     * The meta-property for the {@code fixedNotionalAccrualMethod} property.
-     * @return the meta-property, not null
-     */
-    public MetaProperty<FixedNotionalAccrualMethod> fixedNotionalAccrualMethod() {
-      return fixedNotionalAccrualMethod;
-=======
      * The meta-property for the {@code accrualMethod} property.
      * @return the meta-property, not null
      */
     public MetaProperty<FixedAccrualMethod> accrualMethod() {
       return accrualMethod;
->>>>>>> 9aa61842
     }
 
     //-----------------------------------------------------------------------
@@ -903,13 +816,8 @@
           return ((FixedRateSwapLegConvention) bean).paymentDateOffset;
         case -1376171496:  // compoundingMethod
           return ((FixedRateSwapLegConvention) bean).compoundingMethod;
-<<<<<<< HEAD
-        case 432754940:  // fixedNotionalAccrualMethod
-          return ((FixedRateSwapLegConvention) bean).getFixedNotionalAccrualMethod();
-=======
         case -1335729296:  // accrualMethod
           return ((FixedRateSwapLegConvention) bean).getAccrualMethod();
->>>>>>> 9aa61842
       }
       return super.propertyGet(bean, propertyName, quiet);
     }
@@ -942,11 +850,7 @@
     private Frequency paymentFrequency;
     private DaysAdjustment paymentDateOffset;
     private CompoundingMethod compoundingMethod;
-<<<<<<< HEAD
-    private FixedNotionalAccrualMethod fixedNotionalAccrualMethod;
-=======
     private FixedAccrualMethod accrualMethod;
->>>>>>> 9aa61842
 
     /**
      * Restricted constructor.
@@ -971,11 +875,7 @@
       this.paymentFrequency = beanToCopy.paymentFrequency;
       this.paymentDateOffset = beanToCopy.paymentDateOffset;
       this.compoundingMethod = beanToCopy.compoundingMethod;
-<<<<<<< HEAD
-      this.fixedNotionalAccrualMethod = beanToCopy.getFixedNotionalAccrualMethod();
-=======
       this.accrualMethod = beanToCopy.getAccrualMethod();
->>>>>>> 9aa61842
     }
 
     //-----------------------------------------------------------------------
@@ -1004,13 +904,8 @@
           return paymentDateOffset;
         case -1376171496:  // compoundingMethod
           return compoundingMethod;
-<<<<<<< HEAD
-        case 432754940:  // fixedNotionalAccrualMethod
-          return fixedNotionalAccrualMethod;
-=======
         case -1335729296:  // accrualMethod
           return accrualMethod;
->>>>>>> 9aa61842
         default:
           throw new NoSuchElementException("Unknown property: " + propertyName);
       }
@@ -1052,13 +947,8 @@
         case -1376171496:  // compoundingMethod
           this.compoundingMethod = (CompoundingMethod) newValue;
           break;
-<<<<<<< HEAD
-        case 432754940:  // fixedNotionalAccrualMethod
-          this.fixedNotionalAccrualMethod = (FixedNotionalAccrualMethod) newValue;
-=======
         case -1335729296:  // accrualMethod
           this.accrualMethod = (FixedAccrualMethod) newValue;
->>>>>>> 9aa61842
           break;
         default:
           throw new NoSuchElementException("Unknown property: " + propertyName);
@@ -1086,11 +976,7 @@
           paymentFrequency,
           paymentDateOffset,
           compoundingMethod,
-<<<<<<< HEAD
-          fixedNotionalAccrualMethod);
-=======
           accrualMethod);
->>>>>>> 9aa61842
     }
 
     //-----------------------------------------------------------------------
@@ -1260,18 +1146,6 @@
     }
 
     /**
-<<<<<<< HEAD
-     * Sets the notional accrual method using the fixed rate.
-     * <p>
-     * This is typically used for Brazilian swaps.
-     * <p>
-     * This will default to 'None' if not specified.
-     * @param fixedNotionalAccrualMethod  the new value
-     * @return this, for chaining, not null
-     */
-    public Builder fixedNotionalAccrualMethod(FixedNotionalAccrualMethod fixedNotionalAccrualMethod) {
-      this.fixedNotionalAccrualMethod = fixedNotionalAccrualMethod;
-=======
      * Sets the accrual method using the fixed rate, defaulted to 'None'.
      * <p>
      * This is normally 'None', but can be set forBrazilian swaps.
@@ -1280,7 +1154,6 @@
      */
     public Builder accrualMethod(FixedAccrualMethod accrualMethod) {
       this.accrualMethod = accrualMethod;
->>>>>>> 9aa61842
       return this;
     }
 
@@ -1300,11 +1173,7 @@
       buf.append("paymentFrequency").append('=').append(JodaBeanUtils.toString(paymentFrequency)).append(',').append(' ');
       buf.append("paymentDateOffset").append('=').append(JodaBeanUtils.toString(paymentDateOffset)).append(',').append(' ');
       buf.append("compoundingMethod").append('=').append(JodaBeanUtils.toString(compoundingMethod)).append(',').append(' ');
-<<<<<<< HEAD
-      buf.append("fixedNotionalAccrualMethod").append('=').append(JodaBeanUtils.toString(fixedNotionalAccrualMethod));
-=======
       buf.append("accrualMethod").append('=').append(JodaBeanUtils.toString(accrualMethod));
->>>>>>> 9aa61842
       buf.append('}');
       return buf.toString();
     }

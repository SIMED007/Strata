/**
 * Copyright (C) 2016 - present by OpenGamma Inc. and the OpenGamma group of companies
 *
 * Please see distribution for license.
 */
package com.opengamma.strata.pricer.bond;

import static com.opengamma.strata.basics.currency.Currency.USD;
import static com.opengamma.strata.basics.date.DayCounts.ACT_ACT_ICMA;
import static com.opengamma.strata.basics.date.HolidayCalendarIds.USNY;
import static com.opengamma.strata.basics.index.PriceIndices.US_CPI_U;
import static com.opengamma.strata.market.value.CompoundedRateType.CONTINUOUS;
import static com.opengamma.strata.market.value.CompoundedRateType.PERIODIC;
import static com.opengamma.strata.product.bond.CapitalIndexedBondYieldConvention.INDEX_LINKED_FLOAT;
import static com.opengamma.strata.product.bond.CapitalIndexedBondYieldConvention.US_IL_REAL;
import static com.opengamma.strata.product.swap.PriceIndexCalculationMethod.INTERPOLATED;
import static org.testng.Assert.assertEquals;
import static org.testng.Assert.assertTrue;

import java.time.LocalDate;
import java.time.Period;

import org.testng.annotations.Test;

import com.opengamma.strata.basics.currency.CurrencyAmount;
import com.opengamma.strata.basics.currency.MultiCurrencyAmount;
import com.opengamma.strata.basics.date.BusinessDayAdjustment;
import com.opengamma.strata.basics.date.BusinessDayConventions;
import com.opengamma.strata.basics.date.DaysAdjustment;
import com.opengamma.strata.basics.market.ReferenceData;
import com.opengamma.strata.basics.market.StandardId;
import com.opengamma.strata.basics.schedule.Frequency;
import com.opengamma.strata.basics.schedule.PeriodicSchedule;
import com.opengamma.strata.basics.schedule.RollConventions;
import com.opengamma.strata.basics.schedule.StubConvention;
import com.opengamma.strata.basics.value.ValueSchedule;
import com.opengamma.strata.collect.timeseries.LocalDateDoubleTimeSeries;
import com.opengamma.strata.market.curve.CurveCurrencyParameterSensitivities;
import com.opengamma.strata.market.sensitivity.PointSensitivities;
import com.opengamma.strata.market.view.IssuerCurveDiscountFactors;
import com.opengamma.strata.pricer.impl.bond.DiscountingCapitalIndexedBondPaymentPeriodPricer;
import com.opengamma.strata.pricer.impl.swap.DiscountingKnownAmountPaymentPeriodPricer;
import com.opengamma.strata.pricer.rate.ImmutableRatesProvider;
import com.opengamma.strata.pricer.rate.LegalEntityDiscountingProvider;
import com.opengamma.strata.pricer.sensitivity.RatesFiniteDifferenceSensitivityCalculator;
import com.opengamma.strata.product.SecurityId;
import com.opengamma.strata.product.TradeInfo;
import com.opengamma.strata.product.bond.CapitalIndexedBond;
import com.opengamma.strata.product.bond.CapitalIndexedBondPaymentPeriod;
import com.opengamma.strata.product.bond.CapitalIndexedBondTrade;
import com.opengamma.strata.product.bond.ResolvedCapitalIndexedBond;
import com.opengamma.strata.product.bond.ResolvedCapitalIndexedBondTrade;
import com.opengamma.strata.product.swap.InflationRateCalculation;
import com.opengamma.strata.product.swap.KnownAmountPaymentPeriod;

/**
 * Test {@link DiscountingCapitalIndexedBondTradePricer}.
 */
@Test
public class DiscountingCapitalIndexedBondTradePricerTest {

  private static final ReferenceData REF_DATA = ReferenceData.standard();
  // detachment date (for nonzero ex-coupon days) < valuation date < payment date
  private static final LocalDate VALUATION = LocalDate.of(2014, 7, 13);
  private static final LocalDate PAYMENT = LocalDate.of(2014, 7, 15);
  private static final LocalDateDoubleTimeSeries TS = CapitalIndexedBondCurveDataSet.getTimeSeries(VALUATION);
  private static final ImmutableRatesProvider RATES_PROVIDER =
      CapitalIndexedBondCurveDataSet.getRatesProvider(VALUATION, TS);
  private static final ImmutableRatesProvider RATES_PROVIDER_ON_PAY =
      CapitalIndexedBondCurveDataSet.getRatesProvider(PAYMENT, TS);
  private static final LegalEntityDiscountingProvider ISSUER_RATES_PROVIDER =
      CapitalIndexedBondCurveDataSet.getLegalEntityDiscountingProvider(VALUATION);
  private static final IssuerCurveDiscountFactors ISSUER_DISCOUNT_FACTORS =
      CapitalIndexedBondCurveDataSet.getIssuerCurveDiscountFactors(VALUATION);
  private static final double Z_SPREAD = 0.015;
  private static final int PERIOD_PER_YEAR = 4;

  private static final double NOTIONAL = 10_000_000d;
  private static final double START_INDEX = 198.47742;
  private static final double REAL_COUPON_VALUE = 0.01;
  private static final ValueSchedule REAL_COUPON = ValueSchedule.of(REAL_COUPON_VALUE);
  private static final InflationRateCalculation RATE_CALC = InflationRateCalculation.builder()
      .gearing(REAL_COUPON)
      .index(US_CPI_U)
      .lag(Period.ofMonths(3))
<<<<<<< HEAD
      .indexCalculationMethod(INTERPOLATED)
=======
      .interpolated(true)
      .firstIndexValue(START_INDEX)
>>>>>>> 1a72fd64
      .build();
  private static final BusinessDayAdjustment EX_COUPON_ADJ =
      BusinessDayAdjustment.of(BusinessDayConventions.PRECEDING, USNY);
  private static final DaysAdjustment SETTLE_OFFSET = DaysAdjustment.ofBusinessDays(3, USNY);
  private static final StandardId LEGAL_ENTITY = CapitalIndexedBondCurveDataSet.getIssuerId();
  private static final LocalDate START = LocalDate.of(2006, 1, 15);
  private static final LocalDate END = LocalDate.of(2016, 1, 15);
  private static final Frequency FREQUENCY = Frequency.P6M;
  private static final BusinessDayAdjustment BUSINESS_ADJUST =
      BusinessDayAdjustment.of(BusinessDayConventions.FOLLOWING, USNY);
  private static final PeriodicSchedule SCHEDULE =
      PeriodicSchedule.of(START, END, FREQUENCY, BUSINESS_ADJUST, StubConvention.NONE, RollConventions.NONE);
  private static final SecurityId SECURITY_ID = SecurityId.of("OG-Ticker", "BOND1");
  private static final CapitalIndexedBond PRODUCT = CapitalIndexedBond.builder()
      .securityId(SECURITY_ID)
      .notional(NOTIONAL)
      .currency(USD)
      .dayCount(ACT_ACT_ICMA)
      .rateCalculation(RATE_CALC)
      .legalEntityId(LEGAL_ENTITY)
      .yieldConvention(US_IL_REAL)
      .settlementDateOffset(SETTLE_OFFSET)
      .accrualSchedule(SCHEDULE)
      .build();
  private static final ResolvedCapitalIndexedBond RPRODUCT = PRODUCT.resolve(REF_DATA);
  private static final DaysAdjustment EX_COUPON = DaysAdjustment.ofCalendarDays(-5, EX_COUPON_ADJ);
  private static final CapitalIndexedBond PRODUCT_EX_COUPON = CapitalIndexedBond.builder()
      .securityId(SECURITY_ID)
      .notional(NOTIONAL)
      .currency(USD)
      .dayCount(ACT_ACT_ICMA)
      .rateCalculation(RATE_CALC)
      .legalEntityId(LEGAL_ENTITY)
      .yieldConvention(US_IL_REAL)
      .settlementDateOffset(SETTLE_OFFSET)
      .accrualSchedule(SCHEDULE)
      .exCouponPeriod(EX_COUPON)
      .build();
  private static final ResolvedCapitalIndexedBond RPRODUCT_EX_COUPON = PRODUCT_EX_COUPON.resolve(REF_DATA);
  private static final CapitalIndexedBond PRODUCT_ILF = CapitalIndexedBond.builder()
      .securityId(SECURITY_ID)
      .notional(NOTIONAL)
      .currency(USD)
      .dayCount(ACT_ACT_ICMA)
      .rateCalculation(RATE_CALC)
      .legalEntityId(LEGAL_ENTITY)
      .yieldConvention(INDEX_LINKED_FLOAT)
      .settlementDateOffset(SETTLE_OFFSET)
      .accrualSchedule(SCHEDULE)
      .build();
  private static final ResolvedCapitalIndexedBond RPRODUCT_ILF = PRODUCT_ILF.resolve(REF_DATA);

  private static final long QUANTITY = 100L;
  private static final LocalDate SETTLEMENT_BEFORE = VALUATION.minusWeeks(1);
  private static final LocalDate SETTLEMENT_EARLY = VALUATION;
  private static final LocalDate SETTLEMENT_LATE = LocalDate.of(2015, 2, 19);
  private static final LocalDate SETTLEMENT_STANDARD = SETTLE_OFFSET.adjust(VALUATION, REF_DATA);
  private static final TradeInfo TRADE_INFO_SETTLED = TradeInfo.builder().settlementDate(SETTLEMENT_BEFORE).build();
  private static final TradeInfo TRADE_INFO_EARLY = TradeInfo.builder().settlementDate(SETTLEMENT_EARLY).build();
  private static final TradeInfo TRADE_INFO_LATE = TradeInfo.builder().settlementDate(SETTLEMENT_LATE).build();
  private static final TradeInfo TRADE_INFO_STANDARD = TradeInfo.builder().settlementDate(SETTLEMENT_STANDARD).build();
  private static final double TRADE_PRICE = 1.0203;
  private static final ResolvedCapitalIndexedBondTrade TRADE_SETTLED = CapitalIndexedBondTrade.builder()
      .info(TRADE_INFO_SETTLED)
      .product(PRODUCT)
      .quantity(QUANTITY)
      .price(TRADE_PRICE)
      .build()
      .resolve(REF_DATA);
  private static final ResolvedCapitalIndexedBondTrade TRADE_EARLY = CapitalIndexedBondTrade.builder()
      .info(TRADE_INFO_EARLY)
      .product(PRODUCT)
      .quantity(QUANTITY)
      .price(TRADE_PRICE)
      .build()
      .resolve(REF_DATA);
  private static final ResolvedCapitalIndexedBondTrade TRADE_EX_COUPON_EARLY = CapitalIndexedBondTrade.builder()
      .info(TRADE_INFO_EARLY)
      .product(PRODUCT_EX_COUPON)
      .quantity(QUANTITY)
      .price(TRADE_PRICE)
      .build()
      .resolve(REF_DATA);
  private static final ResolvedCapitalIndexedBondTrade TRADE_LATE = CapitalIndexedBondTrade.builder()
      .info(TRADE_INFO_LATE)
      .product(PRODUCT)
      .quantity(QUANTITY)
      .price(TRADE_PRICE)
      .build()
      .resolve(REF_DATA);
  private static final ResolvedCapitalIndexedBondTrade TRADE_STANDARD = CapitalIndexedBondTrade.builder()
      .info(TRADE_INFO_STANDARD)
      .product(PRODUCT)
      .quantity(QUANTITY)
      .price(TRADE_PRICE)
      .build()
      .resolve(REF_DATA);
  private static final ResolvedCapitalIndexedBondTrade TRADE_ILF_STANDARD = CapitalIndexedBondTrade.builder()
      .info(TRADE_INFO_STANDARD)
      .product(PRODUCT_ILF)
      .quantity(QUANTITY)
      .price(TRADE_PRICE)
      .build()
      .resolve(REF_DATA);
  private static final ResolvedCapitalIndexedBondTrade TRADE_EX_COUPON_STANDARD = CapitalIndexedBondTrade.builder()
      .info(TRADE_INFO_STANDARD)
      .product(PRODUCT_EX_COUPON)
      .quantity(QUANTITY)
      .price(TRADE_PRICE)
      .build()
      .resolve(REF_DATA);

  private static final double TOL = 1.0e-12;
  private static final double EPS = 1.0e-6;
  private static final DiscountingCapitalIndexedBondTradePricer PRICER = DiscountingCapitalIndexedBondTradePricer.DEFAULT;
  private static final DiscountingCapitalIndexedBondProductPricer PRODUCT_PRICER =
      DiscountingCapitalIndexedBondProductPricer.DEFAULT;
  private static final DiscountingCapitalIndexedBondPaymentPeriodPricer PERIOD_PRICER =
      DiscountingCapitalIndexedBondPaymentPeriodPricer.DEFAULT;
  private static final DiscountingKnownAmountPaymentPeriodPricer KNOWN_PERIOD_PRICER =
      DiscountingKnownAmountPaymentPeriodPricer.DEFAULT;
  private static final RatesFiniteDifferenceSensitivityCalculator FD_CAL =
      new RatesFiniteDifferenceSensitivityCalculator(EPS);

  //-------------------------------------------------------------------------
  public void test_netAmount_standard() {
    CurrencyAmount computed = PRICER.netAmount(TRADE_STANDARD, RATES_PROVIDER);
    double expected =
        PERIOD_PRICER.forecastValue((CapitalIndexedBondPaymentPeriod) TRADE_STANDARD.getSettlement(), RATES_PROVIDER);
    assertEquals(computed.getAmount(), expected, QUANTITY * NOTIONAL * TOL);
  }

  public void test_netAmount_late() {
    CurrencyAmount computed = PRICER.netAmount(TRADE_LATE, RATES_PROVIDER);
    double expected =
        PERIOD_PRICER.forecastValue((CapitalIndexedBondPaymentPeriod) TRADE_LATE.getSettlement(), RATES_PROVIDER);
    assertEquals(computed.getAmount(), expected, QUANTITY * NOTIONAL * TOL);
  }

  public void test_netAmountfixed() {
    CurrencyAmount computed = PRICER.netAmount(TRADE_ILF_STANDARD, RATES_PROVIDER);
    double expected = KNOWN_PERIOD_PRICER.forecastValue(
        (KnownAmountPaymentPeriod) TRADE_ILF_STANDARD.getSettlement(), RATES_PROVIDER);
    assertEquals(computed.getAmount(), expected, QUANTITY * NOTIONAL * TOL);
  }

  //-------------------------------------------------------------------------
  public void test_presentValueFromCleanPrice_standard() {
    CurrencyAmount computed = PRICER.presentValueFromCleanPrice(
        TRADE_STANDARD, RATES_PROVIDER, ISSUER_RATES_PROVIDER, REF_DATA, TRADE_PRICE);
    assertEquals(computed.getAmount(), 0d, NOTIONAL * QUANTITY * TOL);
  }

  public void test_presentValueFromCleanPrice_early() {
    CurrencyAmount computed = PRICER.presentValueFromCleanPrice(
        TRADE_EARLY, RATES_PROVIDER, ISSUER_RATES_PROVIDER, REF_DATA, TRADE_PRICE);
    CurrencyAmount netAmount = PRICER.netAmount(TRADE_EARLY, RATES_PROVIDER);
    CapitalIndexedBondPaymentPeriod period = PRODUCT.resolve(REF_DATA).getPeriodicPayments().get(16);
    double pvDiff = PERIOD_PRICER.presentValue(period, RATES_PROVIDER, ISSUER_DISCOUNT_FACTORS) * QUANTITY;
    double df1 = ISSUER_RATES_PROVIDER.repoCurveDiscountFactors(SECURITY_ID, LEGAL_ENTITY, USD)
        .discountFactor(SETTLEMENT_EARLY);
    double df2 = ISSUER_RATES_PROVIDER.repoCurveDiscountFactors(SECURITY_ID, LEGAL_ENTITY, USD)
        .discountFactor(SETTLEMENT_STANDARD);
    double expected1 = netAmount.getAmount() * df1;
    double expected2 = -pvDiff + QUANTITY * df2 *
        PRICER.forecastValueStandardFromCleanPrice(RPRODUCT, RATES_PROVIDER, SETTLEMENT_STANDARD, TRADE_PRICE).getAmount();
    assertEquals(computed.getAmount(), expected1 + expected2, NOTIONAL * QUANTITY * TOL);
  }

  public void test_presentValueFromCleanPrice_early_exCoupon() {
    CurrencyAmount computed = PRICER.presentValueFromCleanPrice(
        TRADE_EX_COUPON_EARLY, RATES_PROVIDER, ISSUER_RATES_PROVIDER, REF_DATA, TRADE_PRICE);
    CurrencyAmount netAmount = PRICER.netAmount(TRADE_EX_COUPON_EARLY, RATES_PROVIDER);
    double df1 = ISSUER_RATES_PROVIDER.repoCurveDiscountFactors(SECURITY_ID, LEGAL_ENTITY, USD)
        .discountFactor(SETTLEMENT_EARLY);
    double df2 = ISSUER_RATES_PROVIDER.repoCurveDiscountFactors(SECURITY_ID, LEGAL_ENTITY, USD)
        .discountFactor(SETTLEMENT_STANDARD);
    double expected1 = netAmount.getAmount() * df1;
    double expected2 = QUANTITY * df2 * PRICER.forecastValueStandardFromCleanPrice(
        RPRODUCT_EX_COUPON, RATES_PROVIDER, SETTLEMENT_STANDARD, TRADE_PRICE).getAmount();
    assertEquals(computed.getAmount(), expected1 + expected2, NOTIONAL * QUANTITY * TOL);
  }

  public void test_presentValueFromCleanPrice_late() {
    CurrencyAmount computed = PRICER.presentValueFromCleanPrice(
        TRADE_LATE, RATES_PROVIDER, ISSUER_RATES_PROVIDER, REF_DATA, TRADE_PRICE);
    CurrencyAmount netAmount = PRICER.netAmount(TRADE_LATE, RATES_PROVIDER);
    CapitalIndexedBondPaymentPeriod period = PRODUCT.resolve(REF_DATA).getPeriodicPayments().get(17);
    double pvDiff = PERIOD_PRICER.presentValue(period, RATES_PROVIDER, ISSUER_DISCOUNT_FACTORS) * QUANTITY;
    double df1 = ISSUER_RATES_PROVIDER.repoCurveDiscountFactors(SECURITY_ID, LEGAL_ENTITY, USD)
        .discountFactor(SETTLEMENT_LATE);
    double df2 = ISSUER_RATES_PROVIDER.repoCurveDiscountFactors(SECURITY_ID, LEGAL_ENTITY, USD)
        .discountFactor(SETTLEMENT_STANDARD);
    double expected1 = netAmount.getAmount() * df1;
    double expected2 = pvDiff + QUANTITY * df2 * PRICER.forecastValueStandardFromCleanPrice(
        RPRODUCT, RATES_PROVIDER, SETTLEMENT_STANDARD, TRADE_PRICE).getAmount();
    assertEquals(computed.getAmount(), expected1 + expected2, NOTIONAL * QUANTITY * TOL);
  }

  public void test_presentValueFromCleanPriceWithZSpread_standard() {
    CurrencyAmount computed = PRICER.presentValueFromCleanPriceWithZSpread(TRADE_STANDARD, RATES_PROVIDER,
        ISSUER_RATES_PROVIDER, REF_DATA, TRADE_PRICE, Z_SPREAD, PERIODIC, PERIOD_PER_YEAR);
    CurrencyAmount netAmount = PRICER.netAmount(TRADE_STANDARD, RATES_PROVIDER);
    double df1 = ISSUER_RATES_PROVIDER.repoCurveDiscountFactors(SECURITY_ID, LEGAL_ENTITY, USD)
        .discountFactor(SETTLEMENT_STANDARD);
    double df2 = ISSUER_RATES_PROVIDER.repoCurveDiscountFactors(SECURITY_ID, LEGAL_ENTITY, USD)
        .discountFactor(SETTLEMENT_STANDARD);
    double expected1 = netAmount.getAmount() * df1;
    double expected2 = QUANTITY * df2 * PRICER.forecastValueStandardFromCleanPrice(
        RPRODUCT, RATES_PROVIDER, SETTLEMENT_STANDARD, TRADE_PRICE).getAmount();
    assertEquals(computed.getAmount(), expected1 + expected2, NOTIONAL * QUANTITY * TOL);
  }

  public void test_presentValueFromCleanPriceWithZSpread_early() {
    CurrencyAmount computed = PRICER.presentValueFromCleanPriceWithZSpread(
        TRADE_EARLY, RATES_PROVIDER, ISSUER_RATES_PROVIDER, REF_DATA, TRADE_PRICE, Z_SPREAD, CONTINUOUS, 0);
    CurrencyAmount netAmount = PRICER.netAmount(TRADE_EARLY, RATES_PROVIDER);
    CapitalIndexedBondPaymentPeriod period = PRODUCT.resolve(REF_DATA).getPeriodicPayments().get(16);
    double pvDiff = PERIOD_PRICER.presentValueWithZSpread(
        period, RATES_PROVIDER, ISSUER_DISCOUNT_FACTORS, Z_SPREAD, CONTINUOUS, 0) * QUANTITY;
    double df1 = ISSUER_RATES_PROVIDER.repoCurveDiscountFactors(SECURITY_ID, LEGAL_ENTITY, USD)
        .discountFactor(SETTLEMENT_EARLY);
    double df2 = ISSUER_RATES_PROVIDER.repoCurveDiscountFactors(SECURITY_ID, LEGAL_ENTITY, USD)
        .discountFactor(SETTLEMENT_STANDARD);
    double expected1 = netAmount.getAmount() * df1;
    double expected2 = -pvDiff + QUANTITY * df2 * PRICER.forecastValueStandardFromCleanPrice(
        RPRODUCT, RATES_PROVIDER, SETTLEMENT_STANDARD, TRADE_PRICE).getAmount();
    assertEquals(computed.getAmount(), expected1 + expected2, NOTIONAL * QUANTITY * TOL);
  }

  public void test_presentValueFromCleanPriceWithZSpread_early_exCoupon() {
    CurrencyAmount computed = PRICER.presentValueFromCleanPriceWithZSpread(
        TRADE_EX_COUPON_EARLY, RATES_PROVIDER, ISSUER_RATES_PROVIDER, REF_DATA, TRADE_PRICE, Z_SPREAD, CONTINUOUS, 0);
    CurrencyAmount netAmount = PRICER.netAmount(TRADE_EX_COUPON_EARLY, RATES_PROVIDER);
    double df1 = ISSUER_RATES_PROVIDER.repoCurveDiscountFactors(SECURITY_ID, LEGAL_ENTITY, USD)
        .discountFactor(SETTLEMENT_EARLY);
    double df2 = ISSUER_RATES_PROVIDER.repoCurveDiscountFactors(SECURITY_ID, LEGAL_ENTITY, USD)
        .discountFactor(SETTLEMENT_STANDARD);
    double expected1 = netAmount.getAmount() * df1;
    double expected2 = QUANTITY * df2 * PRICER.forecastValueStandardFromCleanPrice(
        RPRODUCT_EX_COUPON, RATES_PROVIDER, SETTLEMENT_STANDARD, TRADE_PRICE).getAmount();
    assertEquals(computed.getAmount(), expected1 + expected2, NOTIONAL * QUANTITY * TOL);
  }

  public void test_presentValueFromCleanPriceWithZSpread_late() {
    CurrencyAmount computed = PRICER.presentValueFromCleanPriceWithZSpread(
        TRADE_LATE, RATES_PROVIDER, ISSUER_RATES_PROVIDER, REF_DATA, TRADE_PRICE, Z_SPREAD, CONTINUOUS, 0);
    CurrencyAmount netAmount = PRICER.netAmount(TRADE_LATE, RATES_PROVIDER);
    CapitalIndexedBondPaymentPeriod period = PRODUCT.resolve(REF_DATA).getPeriodicPayments().get(17);
    double pvDiff = PERIOD_PRICER.presentValueWithZSpread(
        period, RATES_PROVIDER, ISSUER_DISCOUNT_FACTORS, Z_SPREAD, CONTINUOUS, 0) * QUANTITY;
    double df1 = ISSUER_RATES_PROVIDER.repoCurveDiscountFactors(SECURITY_ID, LEGAL_ENTITY, USD)
        .discountFactor(SETTLEMENT_LATE);
    double df2 = ISSUER_RATES_PROVIDER.repoCurveDiscountFactors(SECURITY_ID, LEGAL_ENTITY, USD)
        .discountFactor(SETTLEMENT_STANDARD);
    double expected1 = netAmount.getAmount() * df1;
    double expected2 = pvDiff + QUANTITY * df2 * PRICER.forecastValueStandardFromCleanPrice(
        RPRODUCT, RATES_PROVIDER, SETTLEMENT_STANDARD, TRADE_PRICE).getAmount();
    assertEquals(computed.getAmount(), expected1 + expected2, NOTIONAL * QUANTITY * TOL);
  }

  public void test_presentValueFromCleanPrice_fixed() {
    CurrencyAmount computed = PRICER.presentValueFromCleanPrice(
        TRADE_ILF_STANDARD, RATES_PROVIDER, ISSUER_RATES_PROVIDER, REF_DATA, TRADE_PRICE);
    assertEquals(computed.getAmount(), 0d, NOTIONAL * QUANTITY * TOL);
  }

  //-------------------------------------------------------------------------
  public void test_presentValueSensitivityFromCleanPrice_standard() {
    PointSensitivities point = PRICER.presentValueSensitivityFromCleanPrice(
        TRADE_STANDARD, RATES_PROVIDER, ISSUER_RATES_PROVIDER, REF_DATA, TRADE_PRICE).build();
    CurveCurrencyParameterSensitivities computed = ISSUER_RATES_PROVIDER.curveParameterSensitivity(point)
        .combinedWith(RATES_PROVIDER.curveParameterSensitivity(point));
    CurveCurrencyParameterSensitivities expected = FD_CAL.sensitivity(RATES_PROVIDER,
        p -> PRICER.presentValueFromCleanPrice(TRADE_STANDARD, p, ISSUER_RATES_PROVIDER, REF_DATA, TRADE_PRICE))
            .combinedWith(FD_CAL.sensitivity(ISSUER_RATES_PROVIDER,
            p -> PRICER.presentValueFromCleanPrice(TRADE_STANDARD, RATES_PROVIDER, p, REF_DATA, TRADE_PRICE)));
    assertTrue(computed.equalWithTolerance(expected, NOTIONAL * QUANTITY * EPS));
  }

  public void test_presentValueSensitivityFromCleanPrice_early_exCoupon() {
    PointSensitivities point = PRICER.presentValueSensitivityFromCleanPrice(
        TRADE_EARLY, RATES_PROVIDER, ISSUER_RATES_PROVIDER, REF_DATA, TRADE_PRICE).build();
    CurveCurrencyParameterSensitivities computed = ISSUER_RATES_PROVIDER.curveParameterSensitivity(point)
        .combinedWith(RATES_PROVIDER.curveParameterSensitivity(point));
    CurveCurrencyParameterSensitivities expected = FD_CAL.sensitivity(RATES_PROVIDER,
        p -> PRICER.presentValueFromCleanPrice(TRADE_EARLY, p, ISSUER_RATES_PROVIDER, REF_DATA, TRADE_PRICE))
        .combinedWith(FD_CAL.sensitivity(ISSUER_RATES_PROVIDER,
            p -> PRICER.presentValueFromCleanPrice(TRADE_EARLY, RATES_PROVIDER, p, REF_DATA, TRADE_PRICE)));
    assertTrue(computed.equalWithTolerance(expected, NOTIONAL * QUANTITY * EPS));
  }

  public void test_presentValueSensitivityFromCleanPrice_early() {
    PointSensitivities point = PRICER.presentValueSensitivityFromCleanPrice(
        TRADE_EX_COUPON_EARLY, RATES_PROVIDER, ISSUER_RATES_PROVIDER, REF_DATA, TRADE_PRICE).build();
    CurveCurrencyParameterSensitivities computed = ISSUER_RATES_PROVIDER.curveParameterSensitivity(point)
        .combinedWith(RATES_PROVIDER.curveParameterSensitivity(point));
    CurveCurrencyParameterSensitivities expected = FD_CAL.sensitivity(RATES_PROVIDER,
        p -> PRICER.presentValueFromCleanPrice(TRADE_EX_COUPON_EARLY, p, ISSUER_RATES_PROVIDER, REF_DATA, TRADE_PRICE))
        .combinedWith(FD_CAL.sensitivity(ISSUER_RATES_PROVIDER,
            p -> PRICER.presentValueFromCleanPrice(TRADE_EX_COUPON_EARLY, RATES_PROVIDER, p, REF_DATA, TRADE_PRICE)));
    assertTrue(computed.equalWithTolerance(expected, NOTIONAL * QUANTITY * EPS));
  }

  public void test_presentValueSensitivityFromCleanPrice_late() {
    PointSensitivities point = PRICER.presentValueSensitivityFromCleanPrice(
        TRADE_LATE, RATES_PROVIDER, ISSUER_RATES_PROVIDER, REF_DATA, TRADE_PRICE).build();
    CurveCurrencyParameterSensitivities computed = ISSUER_RATES_PROVIDER.curveParameterSensitivity(point)
        .combinedWith(RATES_PROVIDER.curveParameterSensitivity(point));
    CurveCurrencyParameterSensitivities expected = FD_CAL.sensitivity(RATES_PROVIDER,
        p -> PRICER.presentValueFromCleanPrice(TRADE_LATE, p, ISSUER_RATES_PROVIDER, REF_DATA, TRADE_PRICE))
        .combinedWith(FD_CAL.sensitivity(ISSUER_RATES_PROVIDER,
            p -> PRICER.presentValueFromCleanPrice(TRADE_LATE, RATES_PROVIDER, p, REF_DATA, TRADE_PRICE)));
    assertTrue(computed.equalWithTolerance(expected, NOTIONAL * QUANTITY * EPS));
  }

  public void test_presentValueSensitivityFromCleanPriceWithZSpread_standard() {
    PointSensitivities point = PRICER.presentValueSensitivityFromCleanPriceWithZSpread(
        TRADE_STANDARD, RATES_PROVIDER, ISSUER_RATES_PROVIDER, REF_DATA, TRADE_PRICE, Z_SPREAD, CONTINUOUS, 0).build();
    CurveCurrencyParameterSensitivities computed = ISSUER_RATES_PROVIDER.curveParameterSensitivity(point)
        .combinedWith(RATES_PROVIDER.curveParameterSensitivity(point));
    CurveCurrencyParameterSensitivities expected = FD_CAL.sensitivity(RATES_PROVIDER,
        p -> PRICER.presentValueFromCleanPriceWithZSpread(
            TRADE_STANDARD, p, ISSUER_RATES_PROVIDER, REF_DATA, TRADE_PRICE, Z_SPREAD, CONTINUOUS, 0))
        .combinedWith(FD_CAL.sensitivity(ISSUER_RATES_PROVIDER,
            p -> PRICER.presentValueFromCleanPriceWithZSpread(
                TRADE_STANDARD, RATES_PROVIDER, p, REF_DATA, TRADE_PRICE, Z_SPREAD, CONTINUOUS, 0)));
    assertTrue(computed.equalWithTolerance(expected, NOTIONAL * QUANTITY * EPS));
  }

  public void test_presentValueSensitivityFromCleanPriceWithZSpread_early_exCoupon() {
    PointSensitivities point = PRICER.presentValueSensitivityFromCleanPriceWithZSpread(TRADE_EX_COUPON_EARLY,
        RATES_PROVIDER, ISSUER_RATES_PROVIDER, REF_DATA, TRADE_PRICE, Z_SPREAD, PERIODIC, PERIOD_PER_YEAR).build();
    CurveCurrencyParameterSensitivities computed = ISSUER_RATES_PROVIDER.curveParameterSensitivity(point)
        .combinedWith(RATES_PROVIDER.curveParameterSensitivity(point));
    CurveCurrencyParameterSensitivities expected = FD_CAL.sensitivity(RATES_PROVIDER,
        p -> PRICER.presentValueFromCleanPriceWithZSpread(
                TRADE_EX_COUPON_EARLY, p, ISSUER_RATES_PROVIDER, REF_DATA, TRADE_PRICE, Z_SPREAD, PERIODIC,
                PERIOD_PER_YEAR))
        .combinedWith(FD_CAL.sensitivity(ISSUER_RATES_PROVIDER,
            p -> PRICER.presentValueFromCleanPriceWithZSpread(
                TRADE_EX_COUPON_EARLY, RATES_PROVIDER, p, REF_DATA, TRADE_PRICE, Z_SPREAD, PERIODIC, PERIOD_PER_YEAR)));
    assertTrue(computed.equalWithTolerance(expected, NOTIONAL * QUANTITY * EPS));
  }

  public void test_presentValueSensitivityFromCleanPriceWithZSpread_early() {
    PointSensitivities point = PRICER.presentValueSensitivityFromCleanPriceWithZSpread(TRADE_EARLY,
        RATES_PROVIDER, ISSUER_RATES_PROVIDER, REF_DATA, TRADE_PRICE, Z_SPREAD, PERIODIC, PERIOD_PER_YEAR).build();
    CurveCurrencyParameterSensitivities computed = ISSUER_RATES_PROVIDER.curveParameterSensitivity(point)
        .combinedWith(RATES_PROVIDER.curveParameterSensitivity(point));
    CurveCurrencyParameterSensitivities expected = FD_CAL.sensitivity(RATES_PROVIDER,
        p -> PRICER.presentValueFromCleanPriceWithZSpread(
            TRADE_EARLY, p, ISSUER_RATES_PROVIDER, REF_DATA, TRADE_PRICE, Z_SPREAD, PERIODIC, PERIOD_PER_YEAR))
        .combinedWith(FD_CAL.sensitivity(ISSUER_RATES_PROVIDER,
            p -> PRICER.presentValueFromCleanPriceWithZSpread(
                TRADE_EARLY, RATES_PROVIDER, p, REF_DATA, TRADE_PRICE, Z_SPREAD, PERIODIC, PERIOD_PER_YEAR)));
    assertTrue(computed.equalWithTolerance(expected, NOTIONAL * QUANTITY * EPS));
  }

  public void test_presentValueSensitivityFromCleanPriceWithZSpread_late() {
    PointSensitivities point = PRICER.presentValueSensitivityFromCleanPriceWithZSpread(TRADE_LATE,
        RATES_PROVIDER, ISSUER_RATES_PROVIDER, REF_DATA, TRADE_PRICE, Z_SPREAD, PERIODIC, PERIOD_PER_YEAR).build();
    CurveCurrencyParameterSensitivities computed = ISSUER_RATES_PROVIDER.curveParameterSensitivity(point)
        .combinedWith(RATES_PROVIDER.curveParameterSensitivity(point));
    CurveCurrencyParameterSensitivities expected = FD_CAL.sensitivity(RATES_PROVIDER,
        p -> PRICER.presentValueFromCleanPriceWithZSpread(
            TRADE_LATE, p, ISSUER_RATES_PROVIDER, REF_DATA, TRADE_PRICE, Z_SPREAD, PERIODIC, PERIOD_PER_YEAR))
        .combinedWith(FD_CAL.sensitivity(ISSUER_RATES_PROVIDER,
            p -> PRICER.presentValueFromCleanPriceWithZSpread(
                TRADE_LATE, RATES_PROVIDER, p, REF_DATA, TRADE_PRICE, Z_SPREAD, PERIODIC, PERIOD_PER_YEAR)));
    assertTrue(computed.equalWithTolerance(expected, NOTIONAL * QUANTITY * EPS));
  }

  public void test_presentValueSensitivityFromCleanPrice_fixed() {
    PointSensitivities point = PRICER.presentValueSensitivityFromCleanPrice(
        TRADE_ILF_STANDARD, RATES_PROVIDER, ISSUER_RATES_PROVIDER, REF_DATA, TRADE_PRICE).build();
    CurveCurrencyParameterSensitivities computed = ISSUER_RATES_PROVIDER.curveParameterSensitivity(point)
        .combinedWith(RATES_PROVIDER.curveParameterSensitivity(point));
    CurveCurrencyParameterSensitivities expected = FD_CAL.sensitivity(RATES_PROVIDER,
        p -> PRICER.presentValueFromCleanPrice(TRADE_ILF_STANDARD, p, ISSUER_RATES_PROVIDER, REF_DATA, TRADE_PRICE))
        .combinedWith(FD_CAL.sensitivity(ISSUER_RATES_PROVIDER,
            p -> PRICER.presentValueFromCleanPrice(TRADE_ILF_STANDARD, RATES_PROVIDER, p, REF_DATA, TRADE_PRICE)));
    assertTrue(computed.equalWithTolerance(expected, NOTIONAL * QUANTITY * EPS));
  }

  //-------------------------------------------------------------------------
  public void test_presentValue_standard() {
    CurrencyAmount computed = PRICER.presentValue(TRADE_STANDARD, RATES_PROVIDER, ISSUER_RATES_PROVIDER, REF_DATA);
    double expected1 = PRODUCT_PRICER.presentValue(
        RPRODUCT, RATES_PROVIDER, ISSUER_RATES_PROVIDER, SETTLEMENT_STANDARD).getAmount() * QUANTITY;
    double df = ISSUER_RATES_PROVIDER.repoCurveDiscountFactors(SECURITY_ID, LEGAL_ENTITY, USD)
        .discountFactor(SETTLEMENT_STANDARD);
    double expected2 = df * PERIOD_PRICER.forecastValue(
        (CapitalIndexedBondPaymentPeriod) TRADE_STANDARD.getSettlement(), RATES_PROVIDER);
    assertEquals(computed.getAmount(), expected1 + expected2, NOTIONAL * QUANTITY * TOL);
  }

  public void test_presentValue_late() {
    CurrencyAmount computed = PRICER.presentValue(TRADE_LATE, RATES_PROVIDER, ISSUER_RATES_PROVIDER, REF_DATA);
    double expected1 = PRODUCT_PRICER.presentValue(
        RPRODUCT, RATES_PROVIDER, ISSUER_RATES_PROVIDER, SETTLEMENT_LATE).getAmount() * QUANTITY;
    double df = ISSUER_RATES_PROVIDER.repoCurveDiscountFactors(SECURITY_ID, LEGAL_ENTITY, USD)
        .discountFactor(SETTLEMENT_LATE);
    double expected2 = df * PERIOD_PRICER.forecastValue(
        (CapitalIndexedBondPaymentPeriod) TRADE_LATE.getSettlement(), RATES_PROVIDER);
    assertEquals(computed.getAmount(), expected1 + expected2, NOTIONAL * QUANTITY * TOL);
  }

  public void test_presentValueWithZSpread_standard() {
    CurrencyAmount computed = PRICER.presentValueWithZSpread(
        TRADE_STANDARD, RATES_PROVIDER, ISSUER_RATES_PROVIDER, REF_DATA, Z_SPREAD, CONTINUOUS, 0);
    double expected1 = QUANTITY * PRODUCT_PRICER.presentValueWithZSpread(
        RPRODUCT, RATES_PROVIDER, ISSUER_RATES_PROVIDER, SETTLEMENT_STANDARD, Z_SPREAD, CONTINUOUS, 0).getAmount();
    double df = ISSUER_RATES_PROVIDER.repoCurveDiscountFactors(SECURITY_ID, LEGAL_ENTITY, USD)
        .discountFactor(SETTLEMENT_STANDARD);
    double expected2 = df * PERIOD_PRICER.forecastValue(
        (CapitalIndexedBondPaymentPeriod) TRADE_STANDARD.getSettlement(), RATES_PROVIDER);
    assertEquals(computed.getAmount(), expected1 + expected2, NOTIONAL * QUANTITY * TOL);
  }

  public void test_presentValueWithZSpread_late() {
    CurrencyAmount computed = PRICER.presentValueWithZSpread(
        TRADE_LATE, RATES_PROVIDER, ISSUER_RATES_PROVIDER, REF_DATA, Z_SPREAD, PERIODIC, PERIOD_PER_YEAR);
    double expected1 = QUANTITY * PRODUCT_PRICER.presentValueWithZSpread(
            RPRODUCT, RATES_PROVIDER, ISSUER_RATES_PROVIDER, SETTLEMENT_LATE, Z_SPREAD, PERIODIC, PERIOD_PER_YEAR).getAmount();
    double df = ISSUER_RATES_PROVIDER.repoCurveDiscountFactors(SECURITY_ID, LEGAL_ENTITY, USD)
        .discountFactor(SETTLEMENT_LATE);
    double expected2 = df * PERIOD_PRICER.forecastValue(
        (CapitalIndexedBondPaymentPeriod) TRADE_LATE.getSettlement(), RATES_PROVIDER);
    assertEquals(computed.getAmount(), expected1 + expected2, NOTIONAL * QUANTITY * TOL);
  }

  public void test_presentValue_fixed() {
    CurrencyAmount computed = PRICER.presentValue(TRADE_ILF_STANDARD, RATES_PROVIDER, ISSUER_RATES_PROVIDER, REF_DATA);
    double expected1 = PRODUCT_PRICER.presentValue(
        RPRODUCT_ILF, RATES_PROVIDER, ISSUER_RATES_PROVIDER, SETTLEMENT_STANDARD).getAmount() * QUANTITY;
    double df = ISSUER_RATES_PROVIDER.repoCurveDiscountFactors(SECURITY_ID, LEGAL_ENTITY, USD)
        .discountFactor(SETTLEMENT_STANDARD);
    double expected2 = df * KNOWN_PERIOD_PRICER.forecastValue(
        (KnownAmountPaymentPeriod) TRADE_ILF_STANDARD.getSettlement(), RATES_PROVIDER);
    assertEquals(computed.getAmount(), expected1 + expected2, NOTIONAL * QUANTITY * TOL);
  }

  //-------------------------------------------------------------------------
  public void test_presentValueSensitivity_standard() {
    PointSensitivities point =
        PRICER.presentValueSensitivity(TRADE_STANDARD, RATES_PROVIDER, ISSUER_RATES_PROVIDER, REF_DATA).build();
    CurveCurrencyParameterSensitivities computed = ISSUER_RATES_PROVIDER.curveParameterSensitivity(point)
        .combinedWith(RATES_PROVIDER.curveParameterSensitivity(point));
    CurveCurrencyParameterSensitivities expected = FD_CAL.sensitivity(RATES_PROVIDER,
        p -> PRICER.presentValue(TRADE_STANDARD, p, ISSUER_RATES_PROVIDER, REF_DATA)).combinedWith(
        FD_CAL.sensitivity(ISSUER_RATES_PROVIDER, p -> PRICER.presentValue(TRADE_STANDARD, RATES_PROVIDER, p, REF_DATA)));
    assertTrue(computed.equalWithTolerance(expected, NOTIONAL * QUANTITY * EPS));
  }

  public void test_presentValueSensitivity_late() {
    PointSensitivities point =
        PRICER.presentValueSensitivity(TRADE_LATE, RATES_PROVIDER, ISSUER_RATES_PROVIDER, REF_DATA).build();
    CurveCurrencyParameterSensitivities computed = ISSUER_RATES_PROVIDER.curveParameterSensitivity(point)
        .combinedWith(RATES_PROVIDER.curveParameterSensitivity(point));
    CurveCurrencyParameterSensitivities expected = FD_CAL.sensitivity(RATES_PROVIDER,
        p -> PRICER.presentValue(TRADE_LATE, p, ISSUER_RATES_PROVIDER, REF_DATA)).combinedWith(
        FD_CAL.sensitivity(ISSUER_RATES_PROVIDER,
            p -> PRICER.presentValue(TRADE_LATE, RATES_PROVIDER, p, REF_DATA)));
    assertTrue(computed.equalWithTolerance(expected, NOTIONAL * QUANTITY * EPS));
  }

  public void test_presentValueSensitivityWithZSpread_standard() {
    PointSensitivities point = PRICER.presentValueSensitivityWithZSpread(
        TRADE_STANDARD, RATES_PROVIDER, ISSUER_RATES_PROVIDER, REF_DATA, Z_SPREAD, PERIODIC,
            PERIOD_PER_YEAR).build();
    CurveCurrencyParameterSensitivities computed = ISSUER_RATES_PROVIDER.curveParameterSensitivity(point)
        .combinedWith(RATES_PROVIDER.curveParameterSensitivity(point));
    CurveCurrencyParameterSensitivities expected = FD_CAL.sensitivity(RATES_PROVIDER, p -> PRICER.presentValueWithZSpread(
            TRADE_STANDARD, p, ISSUER_RATES_PROVIDER, REF_DATA, Z_SPREAD, PERIODIC, PERIOD_PER_YEAR))
        .combinedWith(FD_CAL.sensitivity(ISSUER_RATES_PROVIDER, p -> PRICER.presentValueWithZSpread(
                TRADE_STANDARD, RATES_PROVIDER, p, REF_DATA, Z_SPREAD, PERIODIC, PERIOD_PER_YEAR)));
    assertTrue(computed.equalWithTolerance(expected, NOTIONAL * QUANTITY * EPS));
  }

  public void test_presentValueSensitivityWithZSpread_late() {
    PointSensitivities point = PRICER.presentValueSensitivityWithZSpread(
        TRADE_LATE, RATES_PROVIDER, ISSUER_RATES_PROVIDER, REF_DATA, Z_SPREAD, PERIODIC, PERIOD_PER_YEAR).build();
    CurveCurrencyParameterSensitivities computed = ISSUER_RATES_PROVIDER.curveParameterSensitivity(point)
        .combinedWith(RATES_PROVIDER.curveParameterSensitivity(point));
    CurveCurrencyParameterSensitivities expected = FD_CAL.sensitivity(RATES_PROVIDER, p -> PRICER.presentValueWithZSpread(
            TRADE_LATE, p, ISSUER_RATES_PROVIDER, REF_DATA, Z_SPREAD, PERIODIC, PERIOD_PER_YEAR)).combinedWith(
        FD_CAL.sensitivity(ISSUER_RATES_PROVIDER, p -> PRICER.presentValueWithZSpread(
            TRADE_LATE, RATES_PROVIDER, p, REF_DATA, Z_SPREAD, PERIODIC, PERIOD_PER_YEAR)));
    assertTrue(computed.equalWithTolerance(expected, NOTIONAL * QUANTITY * EPS));
  }

  public void test_presentValueSensitivity_fixed() {
    PointSensitivities point =
        PRICER.presentValueSensitivity(TRADE_ILF_STANDARD, RATES_PROVIDER, ISSUER_RATES_PROVIDER, REF_DATA).build();
    CurveCurrencyParameterSensitivities computed = ISSUER_RATES_PROVIDER.curveParameterSensitivity(point)
        .combinedWith(RATES_PROVIDER.curveParameterSensitivity(point));
    CurveCurrencyParameterSensitivities expected = FD_CAL.sensitivity(RATES_PROVIDER,
        p -> PRICER.presentValue(TRADE_ILF_STANDARD, p, ISSUER_RATES_PROVIDER, REF_DATA)).combinedWith(FD_CAL
        .sensitivity(ISSUER_RATES_PROVIDER, p -> PRICER.presentValue(TRADE_ILF_STANDARD, RATES_PROVIDER, p, REF_DATA)));
    assertTrue(computed.equalWithTolerance(expected, NOTIONAL * QUANTITY * EPS));
  }

  //-------------------------------------------------------------------------
  public void test_currencyExposureFromCleanPrice() {
    MultiCurrencyAmount computed = PRICER.currencyExposureFromCleanPrice(
        TRADE_STANDARD, RATES_PROVIDER, ISSUER_RATES_PROVIDER, REF_DATA, TRADE_PRICE);
    PointSensitivities point = PRICER.presentValueSensitivityFromCleanPrice(
        TRADE_STANDARD, RATES_PROVIDER, ISSUER_RATES_PROVIDER, REF_DATA, TRADE_PRICE).build();
    MultiCurrencyAmount expected = RATES_PROVIDER.currencyExposure(point).plus(
        PRICER.presentValueFromCleanPrice(TRADE_STANDARD, RATES_PROVIDER, ISSUER_RATES_PROVIDER, REF_DATA, TRADE_PRICE));
    assertEquals(computed.getAmounts().size(), 1);
    assertEquals(computed.getAmount(USD).getAmount(), expected.getAmount(USD).getAmount(), NOTIONAL * QUANTITY * TOL);
  }

  public void test_currencyExposureFromCleanPriceWithZSpread() {
    MultiCurrencyAmount computed = PRICER.currencyExposureFromCleanPriceWithZSpread(
        TRADE_STANDARD, RATES_PROVIDER, ISSUER_RATES_PROVIDER, REF_DATA, TRADE_PRICE, Z_SPREAD, PERIODIC, PERIOD_PER_YEAR);
    PointSensitivities point = PRICER.presentValueSensitivityFromCleanPriceWithZSpread(
        TRADE_STANDARD, RATES_PROVIDER, ISSUER_RATES_PROVIDER, REF_DATA, TRADE_PRICE, Z_SPREAD, PERIODIC,
        PERIOD_PER_YEAR).build();
    MultiCurrencyAmount expected = RATES_PROVIDER.currencyExposure(point).plus(
        PRICER.presentValueFromCleanPriceWithZSpread(TRADE_STANDARD, RATES_PROVIDER, ISSUER_RATES_PROVIDER,
            REF_DATA, TRADE_PRICE, Z_SPREAD, PERIODIC, PERIOD_PER_YEAR));
    assertEquals(computed.getAmounts().size(), 1);
    assertEquals(computed.getAmount(USD).getAmount(), expected.getAmount(USD).getAmount(), NOTIONAL * QUANTITY * TOL);
  }

  public void test_currencyExposure() {
    MultiCurrencyAmount computed =
        PRICER.currencyExposure(TRADE_STANDARD, RATES_PROVIDER, ISSUER_RATES_PROVIDER, REF_DATA);
    PointSensitivities point = PRICER.presentValueSensitivity(
        TRADE_STANDARD, RATES_PROVIDER, ISSUER_RATES_PROVIDER, REF_DATA).build();
    MultiCurrencyAmount expected = RATES_PROVIDER.currencyExposure(point).plus(
        PRICER.presentValue(TRADE_STANDARD, RATES_PROVIDER, ISSUER_RATES_PROVIDER, REF_DATA));
    assertEquals(computed.getAmounts().size(), 1);
    assertEquals(computed.getAmount(USD).getAmount(), expected.getAmount(USD).getAmount(), NOTIONAL * QUANTITY * TOL);
  }

  public void test_currencyExposureWithZSpread() {
    MultiCurrencyAmount computed = PRICER.currencyExposureWithZSpread(
        TRADE_STANDARD, RATES_PROVIDER, ISSUER_RATES_PROVIDER, REF_DATA, Z_SPREAD, PERIODIC, PERIOD_PER_YEAR);
    PointSensitivities point = PRICER.presentValueSensitivityWithZSpread(
        TRADE_STANDARD, RATES_PROVIDER, ISSUER_RATES_PROVIDER, REF_DATA, Z_SPREAD, PERIODIC, PERIOD_PER_YEAR).build();
    MultiCurrencyAmount expected = RATES_PROVIDER.currencyExposure(point).plus(PRICER.presentValueWithZSpread(
        TRADE_STANDARD, RATES_PROVIDER, ISSUER_RATES_PROVIDER, REF_DATA, Z_SPREAD, PERIODIC, PERIOD_PER_YEAR));
    assertEquals(computed.getAmounts().size(), 1);
    assertEquals(computed.getAmount(USD).getAmount(), expected.getAmount(USD).getAmount(), NOTIONAL * QUANTITY * TOL);
  }

  public void test_currentCash() {
    CurrencyAmount computed = PRICER.currentCash(TRADE_SETTLED, RATES_PROVIDER_ON_PAY);
    CurrencyAmount expected = PRODUCT_PRICER.currentCash(RPRODUCT, RATES_PROVIDER_ON_PAY, SETTLEMENT_BEFORE);
    assertEquals(computed.getAmount(), expected.getAmount(), NOTIONAL * QUANTITY * TOL);
  }

  public void test_currentCash_early() {
    CurrencyAmount computed = PRICER.currentCash(TRADE_EARLY, RATES_PROVIDER);
    CurrencyAmount expected = PRICER.netAmount(TRADE_EARLY, RATES_PROVIDER);
    assertEquals(computed.getAmount(), expected.getAmount(), NOTIONAL * QUANTITY * TOL);
  }

  //-------------------------------------------------------------------------
  private static final double CLEAN_REAL_FROM_CURVES;
  private static final double CLEAN_REAL_FROM_CURVES_ZSPREAD;
  static {
    double dirtyNominal = PRODUCT_PRICER.dirtyNominalPriceFromCurves(
        RPRODUCT, RATES_PROVIDER, ISSUER_RATES_PROVIDER, REF_DATA);
    double cleanNominal = PRODUCT_PRICER.cleanNominalPriceFromDirtyNominalPrice(
        RPRODUCT, RATES_PROVIDER, SETTLEMENT_STANDARD, dirtyNominal);
    CLEAN_REAL_FROM_CURVES = PRODUCT_PRICER.realPriceFromNominalPrice(
        RPRODUCT, RATES_PROVIDER, SETTLEMENT_STANDARD, cleanNominal);
    double dirtyNominalZSpread = PRODUCT_PRICER.dirtyNominalPriceFromCurvesWithZSpread(
        RPRODUCT, RATES_PROVIDER, ISSUER_RATES_PROVIDER, REF_DATA, Z_SPREAD, PERIODIC, PERIOD_PER_YEAR);
    double cleanNominalZSpread = PRODUCT_PRICER.cleanNominalPriceFromDirtyNominalPrice(
        RPRODUCT, RATES_PROVIDER, SETTLEMENT_STANDARD, dirtyNominalZSpread);
    CLEAN_REAL_FROM_CURVES_ZSPREAD = PRODUCT_PRICER.realPriceFromNominalPrice(
        RPRODUCT, RATES_PROVIDER, SETTLEMENT_STANDARD, cleanNominalZSpread);
  }

  public void test_presentValue_coherency_standard() {
    CurrencyAmount pvFromCleanPrice = PRICER.presentValueFromCleanPrice(
        TRADE_STANDARD, RATES_PROVIDER, ISSUER_RATES_PROVIDER, REF_DATA, CLEAN_REAL_FROM_CURVES);
    CurrencyAmount pvFromCurves = PRICER.presentValue(
        TRADE_STANDARD, RATES_PROVIDER, ISSUER_RATES_PROVIDER, REF_DATA);
    assertEquals(pvFromCleanPrice.getAmount(), pvFromCurves.getAmount(), NOTIONAL * TOL);
  }

  public void test_presentValue_coherency_exCoupon() {
    CurrencyAmount pvFromCleanPrice = PRICER.presentValueFromCleanPrice(
        TRADE_EX_COUPON_STANDARD, RATES_PROVIDER, ISSUER_RATES_PROVIDER, REF_DATA, CLEAN_REAL_FROM_CURVES);
    CurrencyAmount pvFromCurves = PRICER.presentValue(
        TRADE_EX_COUPON_STANDARD, RATES_PROVIDER, ISSUER_RATES_PROVIDER, REF_DATA);
    assertEquals(pvFromCleanPrice.getAmount(), pvFromCurves.getAmount(), NOTIONAL * TOL);
  }

  public void test_presentValueWithZSpread_coherency_standard() {
    CurrencyAmount pvFromCleanPrice = PRICER.presentValueFromCleanPriceWithZSpread(TRADE_STANDARD, RATES_PROVIDER,
        ISSUER_RATES_PROVIDER, REF_DATA, CLEAN_REAL_FROM_CURVES_ZSPREAD, Z_SPREAD, PERIODIC, PERIOD_PER_YEAR);
    CurrencyAmount pvFromCurves = PRICER.presentValueWithZSpread(
        TRADE_STANDARD, RATES_PROVIDER, ISSUER_RATES_PROVIDER, REF_DATA, Z_SPREAD, PERIODIC, PERIOD_PER_YEAR);
    assertEquals(pvFromCleanPrice.getAmount(), pvFromCurves.getAmount(), NOTIONAL * TOL);
  }

  public void test_presentValueWithZSpread_coherency_exCoupon() {
    CurrencyAmount pvFromCleanPrice = PRICER.presentValueFromCleanPriceWithZSpread(TRADE_EX_COUPON_STANDARD,
        RATES_PROVIDER, ISSUER_RATES_PROVIDER, REF_DATA, CLEAN_REAL_FROM_CURVES_ZSPREAD, Z_SPREAD, PERIODIC, PERIOD_PER_YEAR);
    CurrencyAmount pvFromCurves = PRICER.presentValueWithZSpread(
        TRADE_EX_COUPON_STANDARD, RATES_PROVIDER, ISSUER_RATES_PROVIDER, REF_DATA, Z_SPREAD, PERIODIC, PERIOD_PER_YEAR);
    assertEquals(pvFromCleanPrice.getAmount(), pvFromCurves.getAmount(), NOTIONAL * TOL);
  }

}<|MERGE_RESOLUTION|>--- conflicted
+++ resolved
@@ -83,12 +83,8 @@
       .gearing(REAL_COUPON)
       .index(US_CPI_U)
       .lag(Period.ofMonths(3))
-<<<<<<< HEAD
       .indexCalculationMethod(INTERPOLATED)
-=======
-      .interpolated(true)
       .firstIndexValue(START_INDEX)
->>>>>>> 1a72fd64
       .build();
   private static final BusinessDayAdjustment EX_COUPON_ADJ =
       BusinessDayAdjustment.of(BusinessDayConventions.PRECEDING, USNY);
